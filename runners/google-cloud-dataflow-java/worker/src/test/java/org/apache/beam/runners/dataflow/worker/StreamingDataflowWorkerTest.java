/*
 * Licensed to the Apache Software Foundation (ASF) under one
 * or more contributor license agreements.  See the NOTICE file
 * distributed with this work for additional information
 * regarding copyright ownership.  The ASF licenses this file
 * to you under the Apache License, Version 2.0 (the
 * "License"); you may not use this file except in compliance
 * with the License.  You may obtain a copy of the License at
 *
 *     http://www.apache.org/licenses/LICENSE-2.0
 *
 * Unless required by applicable law or agreed to in writing, software
 * distributed under the License is distributed on an "AS IS" BASIS,
 * WITHOUT WARRANTIES OR CONDITIONS OF ANY KIND, either express or implied.
 * See the License for the specific language governing permissions and
 * limitations under the License.
 */
package org.apache.beam.runners.dataflow.worker;

import static org.apache.beam.runners.dataflow.util.Structs.addObject;
import static org.apache.beam.runners.dataflow.util.Structs.addString;
import static org.apache.beam.runners.dataflow.worker.counters.DataflowCounterUpdateExtractor.splitIntToLong;
import static org.hamcrest.MatcherAssert.assertThat;
import static org.hamcrest.Matchers.both;
import static org.hamcrest.Matchers.contains;
import static org.hamcrest.Matchers.equalTo;
import static org.hamcrest.Matchers.greaterThan;
import static org.hamcrest.Matchers.hasProperty;
import static org.hamcrest.Matchers.lessThan;
import static org.junit.Assert.assertEquals;
import static org.junit.Assert.assertFalse;
import static org.junit.Assert.assertNull;
import static org.junit.Assert.assertSame;
import static org.junit.Assert.assertTrue;
import static org.junit.Assert.fail;
import static org.mockito.ArgumentMatchers.eq;
import static org.mockito.ArgumentMatchers.nullable;
import static org.mockito.Matchers.any;
import static org.mockito.Mockito.atLeast;
import static org.mockito.Mockito.atLeastOnce;
import static org.mockito.Mockito.mock;
import static org.mockito.Mockito.verify;
import static org.mockito.Mockito.when;

import com.google.api.services.dataflow.model.CounterUpdate;
import com.google.api.services.dataflow.model.InstructionInput;
import com.google.api.services.dataflow.model.InstructionOutput;
import com.google.api.services.dataflow.model.MapTask;
import com.google.api.services.dataflow.model.MultiOutputInfo;
import com.google.api.services.dataflow.model.ParDoInstruction;
import com.google.api.services.dataflow.model.ParallelInstruction;
import com.google.api.services.dataflow.model.ReadInstruction;
import com.google.api.services.dataflow.model.Sink;
import com.google.api.services.dataflow.model.Source;
import com.google.api.services.dataflow.model.StreamingComputationConfig;
import com.google.api.services.dataflow.model.StreamingConfigTask;
import com.google.api.services.dataflow.model.WorkItem;
import com.google.api.services.dataflow.model.WorkItemStatus;
import com.google.api.services.dataflow.model.WriteInstruction;
import java.io.IOException;
import java.io.InputStream;
import java.util.ArrayList;
import java.util.Arrays;
import java.util.Collection;
import java.util.Collections;
import java.util.EnumMap;
import java.util.HashMap;
import java.util.Iterator;
import java.util.List;
import java.util.Map;
import java.util.Optional;
import java.util.PriorityQueue;
import java.util.concurrent.Callable;
import java.util.concurrent.ConcurrentHashMap;
import java.util.concurrent.CountDownLatch;
import java.util.concurrent.ExecutionException;
import java.util.concurrent.Executors;
import java.util.concurrent.Future;
import java.util.concurrent.ScheduledExecutorService;
import java.util.concurrent.ScheduledFuture;
import java.util.concurrent.Semaphore;
import java.util.concurrent.TimeUnit;
import java.util.concurrent.TimeoutException;
import java.util.concurrent.atomic.AtomicBoolean;
import java.util.concurrent.atomic.AtomicInteger;
import java.util.concurrent.atomic.AtomicLong;
import java.util.function.Consumer;
import java.util.function.Function;
import java.util.function.Supplier;
import org.apache.beam.runners.core.construction.Environments;
import org.apache.beam.runners.core.construction.SdkComponents;
import org.apache.beam.runners.core.construction.WindowingStrategyTranslation;
import org.apache.beam.runners.dataflow.internal.CustomSources;
import org.apache.beam.runners.dataflow.options.DataflowPipelineDebugOptions;
import org.apache.beam.runners.dataflow.options.DataflowPipelineOptions;
import org.apache.beam.runners.dataflow.util.CloudObject;
import org.apache.beam.runners.dataflow.util.CloudObjects;
import org.apache.beam.runners.dataflow.util.PropertyNames;
import org.apache.beam.runners.dataflow.util.Structs;
import org.apache.beam.runners.dataflow.worker.options.StreamingDataflowWorkerOptions;
import org.apache.beam.runners.dataflow.worker.streaming.ComputationState;
import org.apache.beam.runners.dataflow.worker.streaming.ShardedKey;
import org.apache.beam.runners.dataflow.worker.streaming.Work;
import org.apache.beam.runners.dataflow.worker.testing.RestoreDataflowLoggingMDC;
import org.apache.beam.runners.dataflow.worker.testing.TestCountingSource;
import org.apache.beam.runners.dataflow.worker.util.BoundedQueueExecutor;
import org.apache.beam.runners.dataflow.worker.util.WorkerPropertyNames;
import org.apache.beam.runners.dataflow.worker.windmill.Windmill;
import org.apache.beam.runners.dataflow.worker.windmill.Windmill.CommitStatus;
import org.apache.beam.runners.dataflow.worker.windmill.Windmill.ComputationGetDataRequest;
import org.apache.beam.runners.dataflow.worker.windmill.Windmill.ComputationGetDataResponse;
import org.apache.beam.runners.dataflow.worker.windmill.Windmill.ComputationHeartbeatRequest;
import org.apache.beam.runners.dataflow.worker.windmill.Windmill.ComputationHeartbeatResponse;
import org.apache.beam.runners.dataflow.worker.windmill.Windmill.GetDataRequest;
import org.apache.beam.runners.dataflow.worker.windmill.Windmill.GetDataResponse;
import org.apache.beam.runners.dataflow.worker.windmill.Windmill.GetWorkResponse;
import org.apache.beam.runners.dataflow.worker.windmill.Windmill.HeartbeatRequest;
import org.apache.beam.runners.dataflow.worker.windmill.Windmill.InputMessageBundle;
import org.apache.beam.runners.dataflow.worker.windmill.Windmill.KeyedGetDataRequest;
import org.apache.beam.runners.dataflow.worker.windmill.Windmill.KeyedGetDataResponse;
import org.apache.beam.runners.dataflow.worker.windmill.Windmill.KeyedMessageBundle;
import org.apache.beam.runners.dataflow.worker.windmill.Windmill.LatencyAttribution;
import org.apache.beam.runners.dataflow.worker.windmill.Windmill.LatencyAttribution.State;
import org.apache.beam.runners.dataflow.worker.windmill.Windmill.Timer;
import org.apache.beam.runners.dataflow.worker.windmill.Windmill.Timer.Type;
import org.apache.beam.runners.dataflow.worker.windmill.Windmill.WatermarkHold;
import org.apache.beam.runners.dataflow.worker.windmill.Windmill.WorkItemCommitRequest;
import org.apache.beam.sdk.coders.Coder;
import org.apache.beam.sdk.coders.Coder.Context;
import org.apache.beam.sdk.coders.CollectionCoder;
import org.apache.beam.sdk.coders.KvCoder;
import org.apache.beam.sdk.coders.ListCoder;
import org.apache.beam.sdk.coders.StringUtf8Coder;
import org.apache.beam.sdk.coders.VarIntCoder;
import org.apache.beam.sdk.extensions.gcp.util.Transport;
import org.apache.beam.sdk.options.PipelineOptionsFactory;
import org.apache.beam.sdk.state.StateSpec;
import org.apache.beam.sdk.state.StateSpecs;
import org.apache.beam.sdk.state.ValueState;
import org.apache.beam.sdk.transforms.DoFn;
import org.apache.beam.sdk.transforms.DoFnSchemaInformation;
import org.apache.beam.sdk.transforms.windowing.AfterPane;
import org.apache.beam.sdk.transforms.windowing.AfterWatermark;
import org.apache.beam.sdk.transforms.windowing.BoundedWindow;
import org.apache.beam.sdk.transforms.windowing.FixedWindows;
import org.apache.beam.sdk.transforms.windowing.GlobalWindow;
import org.apache.beam.sdk.transforms.windowing.IntervalWindow;
import org.apache.beam.sdk.transforms.windowing.IntervalWindow.IntervalWindowCoder;
import org.apache.beam.sdk.transforms.windowing.PaneInfo;
import org.apache.beam.sdk.transforms.windowing.PaneInfo.PaneInfoCoder;
import org.apache.beam.sdk.transforms.windowing.PaneInfo.Timing;
import org.apache.beam.sdk.transforms.windowing.Repeatedly;
import org.apache.beam.sdk.transforms.windowing.Sessions;
import org.apache.beam.sdk.transforms.windowing.TimestampCombiner;
import org.apache.beam.sdk.util.ByteStringOutputStream;
import org.apache.beam.sdk.util.CoderUtils;
import org.apache.beam.sdk.util.DoFnInfo;
import org.apache.beam.sdk.util.SerializableUtils;
import org.apache.beam.sdk.util.StringUtils;
import org.apache.beam.sdk.util.VarInt;
import org.apache.beam.sdk.util.WindowedValue;
import org.apache.beam.sdk.util.WindowedValue.FullWindowedValueCoder;
import org.apache.beam.sdk.values.KV;
import org.apache.beam.sdk.values.TupleTag;
import org.apache.beam.sdk.values.ValueWithRecordId;
import org.apache.beam.sdk.values.WindowingStrategy;
import org.apache.beam.sdk.values.WindowingStrategy.AccumulationMode;
import org.apache.beam.vendor.grpc.v1p60p1.com.google.protobuf.ByteString;
import org.apache.beam.vendor.grpc.v1p60p1.com.google.protobuf.TextFormat;
import org.apache.beam.vendor.guava.v32_1_2_jre.com.google.common.cache.CacheStats;
import org.apache.beam.vendor.guava.v32_1_2_jre.com.google.common.collect.ImmutableList;
import org.apache.beam.vendor.guava.v32_1_2_jre.com.google.common.collect.ImmutableMap;
import org.apache.beam.vendor.guava.v32_1_2_jre.com.google.common.collect.Lists;
import org.apache.beam.vendor.guava.v32_1_2_jre.com.google.common.primitives.UnsignedLong;
import org.apache.beam.vendor.guava.v32_1_2_jre.com.google.common.util.concurrent.ThreadFactoryBuilder;
import org.apache.beam.vendor.guava.v32_1_2_jre.com.google.common.util.concurrent.Uninterruptibles;
import org.hamcrest.Matcher;
import org.hamcrest.Matchers;
import org.joda.time.Duration;
import org.joda.time.Instant;
import org.junit.Assert;
import org.junit.Ignore;
import org.junit.Rule;
import org.junit.Test;
import org.junit.rules.ErrorCollector;
import org.junit.rules.TestRule;
import org.junit.rules.Timeout;
import org.junit.runner.Description;
import org.junit.runner.RunWith;
import org.junit.runners.Parameterized;
import org.junit.runners.model.Statement;
import org.mockito.ArgumentCaptor;
import org.mockito.Mockito;
import org.slf4j.Logger;
import org.slf4j.LoggerFactory;

/** Unit tests for {@link StreamingDataflowWorker}. */
@RunWith(Parameterized.class)
// TODO(https://github.com/apache/beam/issues/21230): Remove when new version of errorprone is
// released (2.11.0)
@SuppressWarnings("unused")
public class StreamingDataflowWorkerTest {
  private static final Logger LOG = LoggerFactory.getLogger(StreamingDataflowWorkerTest.class);
  private static final IntervalWindow DEFAULT_WINDOW =
      new IntervalWindow(new Instant(1234), Duration.millis(1000));
  private static final IntervalWindow WINDOW_AT_ZERO =
      new IntervalWindow(new Instant(0), new Instant(1000));
  private static final IntervalWindow WINDOW_AT_ONE_SECOND =
      new IntervalWindow(new Instant(1000), new Instant(2000));
  private static final Coder<IntervalWindow> DEFAULT_WINDOW_CODER = IntervalWindow.getCoder();
  private static final Coder<Collection<IntervalWindow>> DEFAULT_WINDOW_COLLECTION_CODER =
      CollectionCoder.of(DEFAULT_WINDOW_CODER);
  // Default values that are unimportant for correctness, but must be consistent
  // between pieces of this test suite
  private static final String DEFAULT_COMPUTATION_ID = "computation";
  private static final String DEFAULT_MAP_STAGE_NAME = "computation";
  private static final String DEFAULT_MAP_SYSTEM_NAME = "computation";
  private static final String DEFAULT_OUTPUT_ORIGINAL_NAME = "originalName";
  private static final String DEFAULT_OUTPUT_SYSTEM_NAME = "systemName";
  private static final String DEFAULT_PARDO_SYSTEM_NAME = "parDo";
  private static final String DEFAULT_PARDO_ORIGINAL_NAME = "parDoOriginalName";
  private static final String DEFAULT_PARDO_USER_NAME = "parDoUserName";
  private static final String DEFAULT_PARDO_STATE_FAMILY = "parDoStateFamily";
  private static final String DEFAULT_SOURCE_SYSTEM_NAME = "source";
  private static final String DEFAULT_SOURCE_ORIGINAL_NAME = "sourceOriginalName";
  private static final String DEFAULT_SINK_SYSTEM_NAME = "sink";
  private static final String DEFAULT_SINK_ORIGINAL_NAME = "sinkOriginalName";
  private static final String DEFAULT_SOURCE_COMPUTATION_ID = "upstream";
  private static final String DEFAULT_KEY_STRING = "key";
  private static final long DEFAULT_SHARDING_KEY = 12345;
  private static final ByteString DEFAULT_KEY_BYTES = ByteString.copyFromUtf8(DEFAULT_KEY_STRING);
  private static final String DEFAULT_DATA_STRING = "data";
  private static final String DEFAULT_DESTINATION_STREAM_ID = "out";
  private static final long MAXIMUM_BYTES_OUTSTANDING = 10000000;
  private static final Function<GetDataRequest, GetDataResponse> EMPTY_DATA_RESPONDER =
      (GetDataRequest request) -> {
        GetDataResponse.Builder builder = GetDataResponse.newBuilder();
        for (ComputationGetDataRequest compRequest : request.getRequestsList()) {
          ComputationGetDataResponse.Builder compBuilder =
              builder.addDataBuilder().setComputationId(compRequest.getComputationId());
          for (KeyedGetDataRequest keyRequest : compRequest.getRequestsList()) {
            KeyedGetDataResponse.Builder keyBuilder =
                compBuilder
                    .addDataBuilder()
                    .setKey(keyRequest.getKey())
                    .setShardingKey(keyRequest.getShardingKey());
            keyBuilder.addAllValues(keyRequest.getValuesToFetchList());
            keyBuilder.addAllBags(keyRequest.getBagsToFetchList());
            keyBuilder.addAllWatermarkHolds(keyRequest.getWatermarkHoldsToFetchList());
          }
        }
        return builder.build();
      };
  private final boolean streamingEngine;
  private final Supplier<Long> idGenerator =
      new Supplier<Long>() {
        private final AtomicLong idGenerator = new AtomicLong(1L);

        @Override
        public Long get() {
          return idGenerator.getAndIncrement();
        }
      };
  @Rule public transient Timeout globalTimeout = Timeout.seconds(600);
  @Rule public BlockingFn blockingFn = new BlockingFn();
  @Rule public TestRule restoreMDC = new RestoreDataflowLoggingMDC();
  @Rule public ErrorCollector errorCollector = new ErrorCollector();
  WorkUnitClient mockWorkUnitClient = mock(WorkUnitClient.class);
  HotKeyLogger hotKeyLogger = mock(HotKeyLogger.class);

  public StreamingDataflowWorkerTest(Boolean streamingEngine) {
    this.streamingEngine = streamingEngine;
  }

  @Parameterized.Parameters(name = "{index}: [streamingEngine={0}]")
  public static Iterable<Object[]> data() {
    return Arrays.asList(new Object[][] {{false}, {true}});
  }

  private static CounterUpdate getCounter(Iterable<CounterUpdate> counters, String name) {
    for (CounterUpdate counter : counters) {
      if (counter.getNameAndKind().getName().equals(name)) {
        return counter;
      }
    }
    return null;
  }

  static Work createMockWork(long workToken) {
    return createMockWork(workToken, work -> {});
  }

  static Work createMockWork(long workToken, Consumer<Work> processWorkFn) {
    return Work.create(
        Windmill.WorkItem.newBuilder().setKey(ByteString.EMPTY).setWorkToken(workToken).build(),
        Instant::now,
        Collections.emptyList(),
        processWorkFn);
  }

  private byte[] intervalWindowBytes(IntervalWindow window) throws Exception {
    return CoderUtils.encodeToByteArray(
        DEFAULT_WINDOW_COLLECTION_CODER, Collections.singletonList(window));
  }

  private String keyStringForIndex(int index) {
    return DEFAULT_KEY_STRING + index;
  }

  private String dataStringForIndex(long index) {
    return DEFAULT_DATA_STRING + index;
  }

  private ParallelInstruction makeWindowingSourceInstruction(Coder<?> coder) {
    CloudObject timerCloudObject =
        CloudObject.forClassName(
            "com.google.cloud.dataflow.sdk.util.TimerOrElement$TimerOrElementCoder");
    List<CloudObject> component =
        Collections.singletonList(CloudObjects.asCloudObject(coder, /* sdkComponents= */ null));
    Structs.addList(timerCloudObject, PropertyNames.COMPONENT_ENCODINGS, component);

    CloudObject encodedCoder = CloudObject.forClassName("kind:windowed_value");
    Structs.addBoolean(encodedCoder, PropertyNames.IS_WRAPPER, true);
    Structs.addList(
        encodedCoder,
        PropertyNames.COMPONENT_ENCODINGS,
        ImmutableList.of(
            timerCloudObject,
            CloudObjects.asCloudObject(IntervalWindowCoder.of(), /* sdkComponents= */ null)));

    return new ParallelInstruction()
        .setSystemName(DEFAULT_SOURCE_SYSTEM_NAME)
        .setOriginalName(DEFAULT_SOURCE_ORIGINAL_NAME)
        .setRead(
            new ReadInstruction()
                .setSource(
                    new Source()
                        .setSpec(CloudObject.forClass(WindowingWindmillReader.class))
                        .setCodec(encodedCoder)))
        .setOutputs(
            Collections.singletonList(
                new InstructionOutput()
                    .setName(Long.toString(idGenerator.get()))
                    .setCodec(encodedCoder)
                    .setOriginalName(DEFAULT_OUTPUT_ORIGINAL_NAME)
                    .setSystemName(DEFAULT_OUTPUT_SYSTEM_NAME)));
  }

  private ParallelInstruction makeSourceInstruction(Coder<?> coder) {
    return new ParallelInstruction()
        .setSystemName(DEFAULT_SOURCE_SYSTEM_NAME)
        .setOriginalName(DEFAULT_SOURCE_ORIGINAL_NAME)
        .setRead(
            new ReadInstruction()
                .setSource(
                    new Source()
                        .setSpec(CloudObject.forClass(UngroupedWindmillReader.class))
                        .setCodec(
                            CloudObjects.asCloudObject(
                                WindowedValue.getFullCoder(coder, IntervalWindow.getCoder()),
                                /* sdkComponents= */ null))))
        .setOutputs(
            Collections.singletonList(
                new InstructionOutput()
                    .setName(Long.toString(idGenerator.get()))
                    .setOriginalName(DEFAULT_OUTPUT_ORIGINAL_NAME)
                    .setSystemName(DEFAULT_OUTPUT_SYSTEM_NAME)
                    .setCodec(
                        CloudObjects.asCloudObject(
                            WindowedValue.getFullCoder(coder, IntervalWindow.getCoder()),
                            /* sdkComponents= */ null))));
  }

  private ParallelInstruction makeDoFnInstruction(
      DoFn<?, ?> doFn,
      int producerIndex,
      Coder<?> outputCoder,
      WindowingStrategy<?, ?> windowingStrategy) {
    CloudObject spec = CloudObject.forClassName("DoFn");
    addString(
        spec,
        PropertyNames.SERIALIZED_FN,
        StringUtils.byteArrayToJsonString(
            SerializableUtils.serializeToByteArray(
                DoFnInfo.forFn(
                    doFn,
                    windowingStrategy /* windowing strategy */,
                    null /* side input views */,
                    null /* input coder */,
                    new TupleTag<>(PropertyNames.OUTPUT) /* main output id */,
                    DoFnSchemaInformation.create(),
                    Collections.emptyMap()))));
    return new ParallelInstruction()
        .setSystemName(DEFAULT_PARDO_SYSTEM_NAME)
        .setName(DEFAULT_PARDO_USER_NAME)
        .setOriginalName(DEFAULT_PARDO_ORIGINAL_NAME)
        .setParDo(
            new ParDoInstruction()
                .setInput(
                    new InstructionInput()
                        .setProducerInstructionIndex(producerIndex)
                        .setOutputNum(0))
                .setNumOutputs(1)
                .setUserFn(spec)
                .setMultiOutputInfos(
                    Collections.singletonList(new MultiOutputInfo().setTag(PropertyNames.OUTPUT))))
        .setOutputs(
            Collections.singletonList(
                new InstructionOutput()
                    .setName(PropertyNames.OUTPUT)
                    .setOriginalName(DEFAULT_OUTPUT_ORIGINAL_NAME)
                    .setSystemName(DEFAULT_OUTPUT_SYSTEM_NAME)
                    .setCodec(
                        CloudObjects.asCloudObject(
                            WindowedValue.getFullCoder(
                                outputCoder, windowingStrategy.getWindowFn().windowCoder()),
                            /* sdkComponents= */ null))));
  }

  private ParallelInstruction makeDoFnInstruction(
      DoFn<?, ?> doFn, int producerIndex, Coder<?> outputCoder) {
    // The windows used in this test are actually fairly arbitrary and could not be assigned
    // by FixedWindow. However, the WindowingStrategy on the DoFnInfo is used only for
    // the window Coder, which is IntervalWindow.Coder
    WindowingStrategy<?, ?> windowingStrategy =
        WindowingStrategy.of(FixedWindows.of(Duration.millis(10)));

    return makeDoFnInstruction(doFn, producerIndex, outputCoder, windowingStrategy);
  }

  private ParallelInstruction makeSinkInstruction(
      String streamId,
      Coder<?> coder,
      int producerIndex,
      Coder<? extends BoundedWindow> windowCoder) {
    CloudObject spec = CloudObject.forClass(WindmillSink.class);
    addString(spec, "stream_id", streamId);
    return new ParallelInstruction()
        .setSystemName(DEFAULT_SINK_SYSTEM_NAME)
        .setOriginalName(DEFAULT_SINK_ORIGINAL_NAME)
        .setWrite(
            new WriteInstruction()
                .setInput(
                    new InstructionInput()
                        .setProducerInstructionIndex(producerIndex)
                        .setOutputNum(0))
                .setSink(
                    new Sink()
                        .setSpec(spec)
                        .setCodec(
                            CloudObjects.asCloudObject(
                                WindowedValue.getFullCoder(coder, windowCoder),
                                /* sdkComponents= */ null))));
  }

  private ParallelInstruction makeSinkInstruction(
      Coder<?> coder, int producerIndex, Coder<? extends BoundedWindow> windowCoder) {
    return makeSinkInstruction(DEFAULT_DESTINATION_STREAM_ID, coder, producerIndex, windowCoder);
  }

  private ParallelInstruction makeSinkInstruction(Coder<?> coder, int producerIndex) {
    return makeSinkInstruction(coder, producerIndex, IntervalWindow.getCoder());
  }

  /**
   * Returns a {@link MapTask} with the provided {@code instructions} and default values everywhere
   * else.
   */
  private MapTask defaultMapTask(List<ParallelInstruction> instructions) {
    MapTask mapTask =
        new MapTask()
            .setStageName(DEFAULT_MAP_STAGE_NAME)
            .setSystemName(DEFAULT_MAP_SYSTEM_NAME)
            .setInstructions(instructions);
    mapTask.setFactory(Transport.getJsonFactory());
    return mapTask;
  }

  private Windmill.GetWorkResponse buildInput(String input, byte[] metadata) throws Exception {
    Windmill.GetWorkResponse.Builder builder = Windmill.GetWorkResponse.newBuilder();
    TextFormat.merge(input, builder);
    if (metadata != null) {
      Windmill.InputMessageBundle.Builder messageBundleBuilder =
          builder.getWorkBuilder(0).getWorkBuilder(0).getMessageBundlesBuilder(0);
      for (Windmill.Message.Builder messageBuilder :
          messageBundleBuilder.getMessagesBuilderList()) {
        messageBuilder.setMetadata(addPaneTag(PaneInfo.NO_FIRING, metadata));
      }
    }

    return builder.build();
  }

  private Windmill.GetWorkResponse buildSessionInput(
      int workToken,
      long inputWatermark,
      long outputWatermark,
      List<Long> inputs,
      List<Timer> timers)
      throws Exception {
    // Windmill.GetWorkResponse.Builder builder = Windmill.GetWorkResponse.newBuilder();
    Windmill.WorkItem.Builder builder = Windmill.WorkItem.newBuilder();
    builder.setKey(DEFAULT_KEY_BYTES);
    builder.setShardingKey(DEFAULT_SHARDING_KEY);
    builder.setCacheToken(1);
    builder.setWorkToken(workToken);
    builder.setOutputDataWatermark(outputWatermark * 1000);
    if (!inputs.isEmpty()) {
      InputMessageBundle.Builder messageBuilder =
          Windmill.InputMessageBundle.newBuilder()
              .setSourceComputationId(DEFAULT_SOURCE_COMPUTATION_ID);
      for (Long input : inputs) {
        messageBuilder.addMessages(
            Windmill.Message.newBuilder()
                .setTimestamp(input)
                .setData(ByteString.copyFromUtf8(dataStringForIndex(input)))
                .setMetadata(
                    addPaneTag(
                        PaneInfo.NO_FIRING,
                        intervalWindowBytes(
                            new IntervalWindow(
                                new Instant(input),
                                new Instant(input).plus(Duration.millis(10)))))));
      }
      builder.addMessageBundles(messageBuilder);
    }
    if (!timers.isEmpty()) {
      builder.setTimers(Windmill.TimerBundle.newBuilder().addAllTimers(timers));
    }
    return Windmill.GetWorkResponse.newBuilder()
        .addWork(
            Windmill.ComputationWorkItems.newBuilder()
                .setComputationId(DEFAULT_COMPUTATION_ID)
                .setInputDataWatermark(inputWatermark * 1000)
                .addWork(builder))
        .build();
  }

  private Windmill.GetWorkResponse makeInput(int index, long timestamp) throws Exception {
    return makeInput(index, timestamp, keyStringForIndex(index), DEFAULT_SHARDING_KEY);
  }

  private Windmill.GetWorkResponse makeInput(
      int index, long timestamp, String key, long shardingKey) throws Exception {
    return buildInput(
        "work {"
            + "  computation_id: \""
            + DEFAULT_COMPUTATION_ID
            + "\""
            + "  input_data_watermark: 0"
            + "  work {"
            + "    key: \""
            + key
            + "\""
            + "    sharding_key: "
            + shardingKey
            + "    work_token: "
            + index
            + "    cache_token: "
            + (index + 1)
            + "    hot_key_info {"
            + "      hot_key_age_usec: 1000000"
            + "    }"
            + "    message_bundles {"
            + "      source_computation_id: \""
            + DEFAULT_SOURCE_COMPUTATION_ID
            + "\""
            + "      messages {"
            + "        timestamp: "
            + timestamp
            + "        data: \"data"
            + index
            + "\""
            + "      }"
            + "    }"
            + "  }"
            + "}",
        CoderUtils.encodeToByteArray(
            CollectionCoder.of(IntervalWindow.getCoder()),
            Collections.singletonList(DEFAULT_WINDOW)));
  }

  private Windmill.GetWorkResponse makeInput(
      int workToken, int cacheToken, long timestamp, String key, long shardingKey)
      throws Exception {
    return buildInput(
        "work {"
            + "  computation_id: \""
            + DEFAULT_COMPUTATION_ID
            + "\""
            + "  input_data_watermark: 0"
            + "  work {"
            + "    key: \""
            + key
            + "\""
            + "    sharding_key: "
            + shardingKey
            + "    work_token: "
            + workToken
            + "    cache_token: "
            + cacheToken
            + "    hot_key_info {"
            + "      hot_key_age_usec: 1000000"
            + "    }"
            + "    message_bundles {"
            + "      source_computation_id: \""
            + DEFAULT_SOURCE_COMPUTATION_ID
            + "\""
            + "      messages {"
            + "        timestamp: "
            + timestamp
            + "        data: \"data"
            + workToken
            + "\""
            + "      }"
            + "    }"
            + "  }"
            + "}",
        CoderUtils.encodeToByteArray(
            CollectionCoder.of(IntervalWindow.getCoder()),
            Collections.singletonList(DEFAULT_WINDOW)));
  }

  /**
   * Returns a {@link
   * org.apache.beam.runners.dataflow.worker.windmill.Windmill.WorkItemCommitRequest} builder parsed
   * from the provided text format proto.
   */
  private WorkItemCommitRequest.Builder parseCommitRequest(String output) throws Exception {
    WorkItemCommitRequest.Builder builder = Windmill.WorkItemCommitRequest.newBuilder();
    TextFormat.merge(output, builder);
    return builder;
  }

  /** Sets the metadata of all the contained messages in this WorkItemCommitRequest. */
  private WorkItemCommitRequest.Builder setMessagesMetadata(
      PaneInfo pane, byte[] windowBytes, WorkItemCommitRequest.Builder builder) throws Exception {
    if (windowBytes != null) {
      KeyedMessageBundle.Builder bundles = builder.getOutputMessagesBuilder(0).getBundlesBuilder(0);
      for (int i = 0; i < bundles.getMessagesCount(); i++) {
        bundles.getMessagesBuilder(i).setMetadata(addPaneTag(pane, windowBytes));
      }
    }
    return builder;
  }

  /** Reset value update timestamps to zero. */
  private WorkItemCommitRequest.Builder setValuesTimestamps(WorkItemCommitRequest.Builder builder) {
    for (int i = 0; i < builder.getValueUpdatesCount(); i++) {
      builder.getValueUpdatesBuilder(i).getValueBuilder().setTimestamp(0);
    }
    return builder;
  }

  private WorkItemCommitRequest.Builder makeExpectedOutput(int index, long timestamp)
      throws Exception {
    return makeExpectedOutput(
        index, timestamp, keyStringForIndex(index), DEFAULT_SHARDING_KEY, keyStringForIndex(index));
  }

  private WorkItemCommitRequest.Builder makeExpectedOutput(
      int index, long timestamp, String key, long shardingKey, String outKey) throws Exception {
    StringBuilder expectedCommitRequestBuilder =
        initializeExpectedCommitRequest(key, shardingKey, index);
    appendCommitOutputMessages(expectedCommitRequestBuilder, index, timestamp, outKey);

    return setMessagesMetadata(
        PaneInfo.NO_FIRING,
        intervalWindowBytes(DEFAULT_WINDOW),
        parseCommitRequest(expectedCommitRequestBuilder.toString()));
  }

  private WorkItemCommitRequest removeDynamicFields(WorkItemCommitRequest request) {
    // Throw away per_work_item_attribution because it is dynamic in tests.
    return request.toBuilder().clearPerWorkItemLatencyAttributions().build();
  }

  private WorkItemCommitRequest.Builder makeExpectedTruncationRequestOutput(
      int index, String key, long shardingKey, long estimatedSize) throws Exception {
    StringBuilder expectedCommitRequestBuilder =
        initializeExpectedCommitRequest(key, shardingKey, index, false);
    appendCommitTruncationFields(expectedCommitRequestBuilder, estimatedSize);

    return parseCommitRequest(expectedCommitRequestBuilder.toString());
  }

  private StringBuilder initializeExpectedCommitRequest(
      String key, long shardingKey, int index, Boolean hasSourceBytesProcessed) {
    StringBuilder requestBuilder = new StringBuilder();

    requestBuilder.append("key: \"");
    requestBuilder.append(key);
    requestBuilder.append("\" ");
    requestBuilder.append("sharding_key: ");
    requestBuilder.append(shardingKey);
    requestBuilder.append(" ");
    requestBuilder.append("work_token: ");
    requestBuilder.append(index);
    requestBuilder.append(" ");
    requestBuilder.append("cache_token: ");
    requestBuilder.append(index + 1);
    requestBuilder.append(" ");
    if (hasSourceBytesProcessed) requestBuilder.append("source_bytes_processed: 0 ");

    return requestBuilder;
  }

  private StringBuilder initializeExpectedCommitRequest(String key, long shardingKey, int index) {
    return initializeExpectedCommitRequest(key, shardingKey, index, true);
  }

  private StringBuilder appendCommitOutputMessages(
      StringBuilder requestBuilder, int index, long timestamp, String outKey) {
    requestBuilder.append("output_messages {");
    requestBuilder.append("  destination_stream_id: \"");
    requestBuilder.append(DEFAULT_DESTINATION_STREAM_ID);
    requestBuilder.append("\"");
    requestBuilder.append("  bundles {");
    requestBuilder.append("    key: \"");
    requestBuilder.append(outKey);
    requestBuilder.append("\"");
    requestBuilder.append("    messages {");
    requestBuilder.append("      timestamp: ");
    requestBuilder.append(timestamp);
    requestBuilder.append("      data: \"");
    requestBuilder.append(dataStringForIndex(index));
    requestBuilder.append("\"");
    requestBuilder.append("      metadata: \"\"");
    requestBuilder.append("    }");
    requestBuilder.append("    messages_ids: \"\"");
    requestBuilder.append("  }");
    requestBuilder.append("}");

    return requestBuilder;
  }

  private StringBuilder appendCommitTruncationFields(
      StringBuilder requestBuilder, long estimatedSize) {
    requestBuilder.append("exceeds_max_work_item_commit_bytes: true ");
    requestBuilder.append("estimated_work_item_commit_bytes: ");
    requestBuilder.append(estimatedSize);

    return requestBuilder;
  }

  private StreamingComputationConfig makeDefaultStreamingComputationConfig(
      List<ParallelInstruction> instructions) {
    StreamingComputationConfig config = new StreamingComputationConfig();
    config.setComputationId(DEFAULT_COMPUTATION_ID);
    config.setSystemName(DEFAULT_MAP_SYSTEM_NAME);
    config.setStageName(DEFAULT_MAP_STAGE_NAME);
    config.setInstructions(instructions);
    return config;
  }

  private ByteString addPaneTag(PaneInfo pane, byte[] windowBytes) throws IOException {
    ByteStringOutputStream output = new ByteStringOutputStream();
    PaneInfo.PaneInfoCoder.INSTANCE.encode(pane, output, Context.OUTER);
    output.write(windowBytes);
    return output.toByteString();
  }

  private StreamingDataflowWorkerOptions createTestingPipelineOptions(
      FakeWindmillServer server, String... args) {
    List<String> argsList = Lists.newArrayList(args);
    if (streamingEngine) {
      argsList.add("--experiments=enable_streaming_engine");
    }
    StreamingDataflowWorkerOptions options =
        PipelineOptionsFactory.fromArgs(argsList.toArray(new String[0]))
            .as(StreamingDataflowWorkerOptions.class);
    options.setAppName("StreamingWorkerHarnessTest");
    options.setJobId("test_job_id");
    options.setStreaming(true);
    options.setWindmillServerStub(server);
    options.setActiveWorkRefreshPeriodMillis(0);
    return options;
  }

  private StreamingDataflowWorker makeWorker(
      List<ParallelInstruction> instructions,
      StreamingDataflowWorkerOptions options,
      boolean publishCounters,
      Supplier<Instant> clock,
      Function<String, ScheduledExecutorService> executorSupplier)
      throws Exception {
    StreamingDataflowWorker worker =
        new StreamingDataflowWorker(
            Collections.singletonList(defaultMapTask(instructions)),
            IntrinsicMapTaskExecutorFactory.defaultFactory(),
            mockWorkUnitClient,
            options,
            publishCounters,
            hotKeyLogger,
            clock,
            executorSupplier);
    worker.addStateNameMappings(
        ImmutableMap.of(DEFAULT_PARDO_USER_NAME, DEFAULT_PARDO_STATE_FAMILY));
    return worker;
  }

  private StreamingDataflowWorker makeWorker(
      List<ParallelInstruction> instructions,
      StreamingDataflowWorkerOptions options,
      boolean publishCounters)
      throws Exception {
    return makeWorker(
        instructions,
        options,
        publishCounters,
        Instant::now,
        (threadName) -> Executors.newSingleThreadScheduledExecutor());
  }

  @Test
  public void testBasicHarness() throws Exception {
    List<ParallelInstruction> instructions =
        Arrays.asList(
            makeSourceInstruction(StringUtf8Coder.of()),
            makeSinkInstruction(StringUtf8Coder.of(), 0));

    FakeWindmillServer server = new FakeWindmillServer(errorCollector);
    StreamingDataflowWorkerOptions options = createTestingPipelineOptions(server);
    StreamingDataflowWorker worker = makeWorker(instructions, options, true /* publishCounters */);
    worker.start();

    final int numIters = 2000;
    for (int i = 0; i < numIters; ++i) {
      server.whenGetWorkCalled().thenReturn(makeInput(i, TimeUnit.MILLISECONDS.toMicros(i)));
    }

    Map<Long, Windmill.WorkItemCommitRequest> result = server.waitForAndGetCommits(numIters);
    worker.stop();

    for (int i = 0; i < numIters; ++i) {
      assertTrue(result.containsKey((long) i));
      assertEquals(
          makeExpectedOutput(i, TimeUnit.MILLISECONDS.toMicros(i)).build(),
          removeDynamicFields(result.get((long) i)));
    }

    verify(hotKeyLogger, atLeastOnce()).logHotKeyDetection(nullable(String.class), any());
  }

  private void runTestBasic(int numCommitThreads) throws Exception {
    List<ParallelInstruction> instructions =
        Arrays.asList(
            makeSourceInstruction(StringUtf8Coder.of()),
            makeSinkInstruction(StringUtf8Coder.of(), 0));

    FakeWindmillServer server = new FakeWindmillServer(errorCollector);
    server.setIsReady(false);

    StreamingConfigTask streamingConfig = new StreamingConfigTask();
    streamingConfig.setStreamingComputationConfigs(
        ImmutableList.of(makeDefaultStreamingComputationConfig(instructions)));
    streamingConfig.setWindmillServiceEndpoint("foo");
    WorkItem workItem = new WorkItem();
    workItem.setStreamingConfigTask(streamingConfig);
    when(mockWorkUnitClient.getGlobalStreamingConfigWorkItem()).thenReturn(Optional.of(workItem));

    StreamingDataflowWorkerOptions options = createTestingPipelineOptions(server);
    options.setWindmillServiceCommitThreads(numCommitThreads);
    StreamingDataflowWorker worker = makeWorker(instructions, options, true /* publishCounters */);
    worker.start();

    final int numIters = 2000;
    for (int i = 0; i < numIters; ++i) {
      server.whenGetWorkCalled().thenReturn(makeInput(i, TimeUnit.MILLISECONDS.toMicros(i)));
    }

    Map<Long, Windmill.WorkItemCommitRequest> result = server.waitForAndGetCommits(numIters);
    worker.stop();

    for (int i = 0; i < numIters; ++i) {
      assertTrue(result.containsKey((long) i));
      assertEquals(
          makeExpectedOutput(i, TimeUnit.MILLISECONDS.toMicros(i)).build(),
          removeDynamicFields(result.get((long) i)));
    }

    verify(hotKeyLogger, atLeastOnce()).logHotKeyDetection(nullable(String.class), any());
  }

  @Test
  public void testBasic() throws Exception {
    runTestBasic(1);
  }

  @Test
  public void testBasicWithMultipleCommitThreads() throws Exception {
    runTestBasic(2);
  }

  @Test
  public void testHotKeyLogging() throws Exception {
    // This is to test that the worker can correctly log the key from a hot key.
    List<ParallelInstruction> instructions =
        Arrays.asList(
            makeSourceInstruction(KvCoder.of(StringUtf8Coder.of(), StringUtf8Coder.of())),
            makeSinkInstruction(KvCoder.of(StringUtf8Coder.of(), StringUtf8Coder.of()), 0));

    FakeWindmillServer server = new FakeWindmillServer(errorCollector);
    server.setIsReady(false);

    StreamingConfigTask streamingConfig = new StreamingConfigTask();
    streamingConfig.setStreamingComputationConfigs(
        ImmutableList.of(makeDefaultStreamingComputationConfig(instructions)));
    streamingConfig.setWindmillServiceEndpoint("foo");
    WorkItem workItem = new WorkItem();
    workItem.setStreamingConfigTask(streamingConfig);
    when(mockWorkUnitClient.getGlobalStreamingConfigWorkItem()).thenReturn(Optional.of(workItem));

    StreamingDataflowWorkerOptions options =
        createTestingPipelineOptions(server, "--hotKeyLoggingEnabled=true");
    StreamingDataflowWorker worker = makeWorker(instructions, options, true /* publishCounters */);
    worker.start();

    final int numIters = 2000;
    for (int i = 0; i < numIters; ++i) {
      server
          .whenGetWorkCalled()
          .thenReturn(makeInput(i, TimeUnit.MILLISECONDS.toMicros(i), "key", DEFAULT_SHARDING_KEY));
    }

    server.waitForAndGetCommits(numIters);
    worker.stop();

    verify(hotKeyLogger, atLeastOnce())
        .logHotKeyDetection(nullable(String.class), any(), eq("key"));
  }

  @Test
  public void testHotKeyLoggingNotEnabled() throws Exception {
    // This is to test that the worker can correctly log the key from a hot key.
    List<ParallelInstruction> instructions =
        Arrays.asList(
            makeSourceInstruction(KvCoder.of(StringUtf8Coder.of(), StringUtf8Coder.of())),
            makeSinkInstruction(KvCoder.of(StringUtf8Coder.of(), StringUtf8Coder.of()), 0));

    FakeWindmillServer server = new FakeWindmillServer(errorCollector);
    server.setIsReady(false);

    StreamingConfigTask streamingConfig = new StreamingConfigTask();
    streamingConfig.setStreamingComputationConfigs(
        ImmutableList.of(makeDefaultStreamingComputationConfig(instructions)));
    streamingConfig.setWindmillServiceEndpoint("foo");
    WorkItem workItem = new WorkItem();
    workItem.setStreamingConfigTask(streamingConfig);
    when(mockWorkUnitClient.getGlobalStreamingConfigWorkItem()).thenReturn(Optional.of(workItem));

    StreamingDataflowWorkerOptions options = createTestingPipelineOptions(server);
    StreamingDataflowWorker worker = makeWorker(instructions, options, true /* publishCounters */);
    worker.start();

    final int numIters = 2000;
    for (int i = 0; i < numIters; ++i) {
      server
          .whenGetWorkCalled()
          .thenReturn(makeInput(i, TimeUnit.MILLISECONDS.toMicros(i), "key", DEFAULT_SHARDING_KEY));
    }

    server.waitForAndGetCommits(numIters);
    worker.stop();

    verify(hotKeyLogger, atLeastOnce()).logHotKeyDetection(nullable(String.class), any());
  }

  @Test
  public void testIgnoreRetriedKeys() throws Exception {
    final int numIters = 4;
    List<ParallelInstruction> instructions =
        Arrays.asList(
            makeSourceInstruction(StringUtf8Coder.of()),
            makeDoFnInstruction(blockingFn, 0, StringUtf8Coder.of()),
            makeSinkInstruction(StringUtf8Coder.of(), 0));

    FakeWindmillServer server = new FakeWindmillServer(errorCollector);
    StreamingDataflowWorkerOptions options = createTestingPipelineOptions(server);

    StreamingDataflowWorker worker = makeWorker(instructions, options, true /* publishCounters */);
    worker.start();

    for (int i = 0; i < numIters; ++i) {
      server
          .whenGetWorkCalled()
          .thenReturn(
              makeInput(
                  i, TimeUnit.MILLISECONDS.toMicros(i), keyStringForIndex(i), DEFAULT_SHARDING_KEY))
          // Also add work for a different shard of the same key.
          .thenReturn(
              makeInput(
                  i + 1000,
                  TimeUnit.MILLISECONDS.toMicros(i),
                  keyStringForIndex(i),
                  DEFAULT_SHARDING_KEY + 1));
    }

    // Wait for keys to schedule.  They will be blocked.
    BlockingFn.counter.acquire(numIters * 2);

    // Re-add the work, it should be ignored due to the keys being active.
    for (int i = 0; i < numIters; ++i) {
      // Same work token.
      server
          .whenGetWorkCalled()
          .thenReturn(makeInput(i, TimeUnit.MILLISECONDS.toMicros(i)))
          .thenReturn(
              makeInput(
                  i + 1000,
                  TimeUnit.MILLISECONDS.toMicros(i),
                  keyStringForIndex(i),
                  DEFAULT_SHARDING_KEY + 1));
    }

    // Give all added calls a chance to run.
    server.waitForEmptyWorkQueue();

    for (int i = 0; i < numIters; ++i) {
      // Different work token same keys.
      server
          .whenGetWorkCalled()
          .thenReturn(
              makeInput(
                  i + numIters,
                  TimeUnit.MILLISECONDS.toMicros(i),
                  keyStringForIndex(i),
                  DEFAULT_SHARDING_KEY));
    }

    // Give all added calls a chance to run.
    server.waitForEmptyWorkQueue();

    // Release the blocked calls.
    BlockingFn.blocker.countDown();

    // Verify the output
    Map<Long, Windmill.WorkItemCommitRequest> result = server.waitForAndGetCommits(numIters * 3);
    for (int i = 0; i < numIters; ++i) {
      assertTrue(result.containsKey((long) i));
      assertEquals(
          makeExpectedOutput(i, TimeUnit.MILLISECONDS.toMicros(i)).build(),
          removeDynamicFields(result.get((long) i)));
      assertTrue(result.containsKey((long) i + 1000));
      assertEquals(
          makeExpectedOutput(
                  i + 1000,
                  TimeUnit.MILLISECONDS.toMicros(i),
                  keyStringForIndex(i),
                  DEFAULT_SHARDING_KEY + 1,
                  keyStringForIndex(i))
              .build(),
          removeDynamicFields(result.get((long) i + 1000)));
      assertTrue(result.containsKey((long) i + numIters));
      assertEquals(
          makeExpectedOutput(
                  i + numIters,
                  TimeUnit.MILLISECONDS.toMicros(i),
                  keyStringForIndex(i),
                  DEFAULT_SHARDING_KEY,
                  keyStringForIndex(i))
              .build(),
          removeDynamicFields(result.get((long) i + numIters)));
    }

    // Re-add the work, it should process due to the keys no longer being active.
    for (int i = 0; i < numIters; ++i) {
      server
          .whenGetWorkCalled()
          .thenReturn(
              makeInput(
                  i + numIters * 2,
                  TimeUnit.MILLISECONDS.toMicros(i),
                  keyStringForIndex(i),
                  DEFAULT_SHARDING_KEY));
    }
    result = server.waitForAndGetCommits(numIters);
    worker.stop();
    for (int i = 0; i < numIters; ++i) {
      assertTrue(result.containsKey((long) i + numIters * 2));
      assertEquals(
          makeExpectedOutput(
                  i + numIters * 2,
                  TimeUnit.MILLISECONDS.toMicros(i),
                  keyStringForIndex(i),
                  DEFAULT_SHARDING_KEY,
                  keyStringForIndex(i))
              .build(),
          removeDynamicFields(result.get((long) i + numIters * 2)));
    }
  }

  @Test(timeout = 10000)
  public void testNumberOfWorkerHarnessThreadsIsHonored() throws Exception {
    int expectedNumberOfThreads = 5;
    List<ParallelInstruction> instructions =
        Arrays.asList(
            makeSourceInstruction(StringUtf8Coder.of()),
            makeDoFnInstruction(blockingFn, 0, StringUtf8Coder.of()),
            makeSinkInstruction(StringUtf8Coder.of(), 0));

    FakeWindmillServer server = new FakeWindmillServer(errorCollector);
    StreamingDataflowWorkerOptions options = createTestingPipelineOptions(server);
    options.setNumberOfWorkerHarnessThreads(expectedNumberOfThreads);

    StreamingDataflowWorker worker = makeWorker(instructions, options, true /* publishCounters */);
    worker.start();

    for (int i = 0; i < expectedNumberOfThreads * 2; ++i) {
      server.whenGetWorkCalled().thenReturn(makeInput(i, TimeUnit.MILLISECONDS.toMicros(i)));
    }

    // This will fail to complete if the number of threads is less than the amount of work.
    // Forcing this test to timeout.
    BlockingFn.counter.acquire(expectedNumberOfThreads);

    // Attempt to acquire an additional permit, if we were able to then that means
    // too many items were being processed concurrently.
    if (BlockingFn.counter.tryAcquire(500, TimeUnit.MILLISECONDS)) {
      fail(
          "Expected number of threads "
              + expectedNumberOfThreads
              + " does not match actual "
              + "number of work items processed concurrently "
              + BlockingFn.callCounter.get()
              + ".");
    }

    BlockingFn.blocker.countDown();
  }

  @Test
  public void testKeyTokenInvalidException() throws Exception {
    if (streamingEngine) {
      // TODO: This test needs to be adapted to work with streamingEngine=true.
      return;
    }
    KvCoder<String, String> kvCoder = KvCoder.of(StringUtf8Coder.of(), StringUtf8Coder.of());

    List<ParallelInstruction> instructions =
        Arrays.asList(
            makeSourceInstruction(kvCoder),
            makeDoFnInstruction(new KeyTokenInvalidFn(), 0, kvCoder),
            makeSinkInstruction(kvCoder, 1));

    FakeWindmillServer server = new FakeWindmillServer(errorCollector);
    server
        .whenGetWorkCalled()
        .thenReturn(makeInput(0, 0, DEFAULT_KEY_STRING, DEFAULT_SHARDING_KEY));

    StreamingDataflowWorker worker =
        makeWorker(instructions, createTestingPipelineOptions(server), true /* publishCounters */);
    worker.start();

    server.waitForEmptyWorkQueue();

    server
        .whenGetWorkCalled()
        .thenReturn(makeInput(1, 0, DEFAULT_KEY_STRING, DEFAULT_SHARDING_KEY));

    Map<Long, Windmill.WorkItemCommitRequest> result = server.waitForAndGetCommits(1);

    assertEquals(
        makeExpectedOutput(1, 0, DEFAULT_KEY_STRING, DEFAULT_SHARDING_KEY, DEFAULT_KEY_STRING)
            .build(),
        removeDynamicFields(result.get(1L)));
    assertEquals(1, result.size());
  }

  @Test
  public void testKeyCommitTooLargeException() throws Exception {
    KvCoder<String, String> kvCoder = KvCoder.of(StringUtf8Coder.of(), StringUtf8Coder.of());

    List<ParallelInstruction> instructions =
        Arrays.asList(
            makeSourceInstruction(kvCoder),
            makeDoFnInstruction(new LargeCommitFn(), 0, kvCoder),
            makeSinkInstruction(kvCoder, 1));

    FakeWindmillServer server = new FakeWindmillServer(errorCollector);
    server.setExpectedExceptionCount(1);

    StreamingDataflowWorker worker =
        makeWorker(instructions, createTestingPipelineOptions(server), true /* publishCounters */);
    worker.setMaxWorkItemCommitBytes(1000);
    worker.start();

    server
        .whenGetWorkCalled()
        .thenReturn(makeInput(1, 0, "large_key", DEFAULT_SHARDING_KEY))
        .thenReturn(makeInput(2, 0, "key", DEFAULT_SHARDING_KEY));
    server.waitForEmptyWorkQueue();

    Map<Long, Windmill.WorkItemCommitRequest> result = server.waitForAndGetCommits(1);

    assertEquals(2, result.size());
    assertEquals(
        makeExpectedOutput(2, 0, "key", DEFAULT_SHARDING_KEY, "key").build(),
        removeDynamicFields(result.get(2L)));

    assertTrue(result.containsKey(1L));
    WorkItemCommitRequest largeCommit = result.get(1L);
    assertEquals("large_key", largeCommit.getKey().toStringUtf8());
    assertEquals(
        makeExpectedTruncationRequestOutput(
                1, "large_key", DEFAULT_SHARDING_KEY, largeCommit.getEstimatedWorkItemCommitBytes())
            .build(),
        largeCommit);

    // Check this explicitly since the estimated commit bytes weren't actually
    // checked against an expected value in the previous step
    assertTrue(largeCommit.getEstimatedWorkItemCommitBytes() > 1000);

    // Spam worker updates a few times.
    int maxTries = 10;
    while (--maxTries > 0) {
      worker.reportPeriodicWorkerUpdates();
      Uninterruptibles.sleepUninterruptibly(1000, TimeUnit.MILLISECONDS);
    }

    // We should see an exception reported for the large commit but not the small one.
    ArgumentCaptor<WorkItemStatus> workItemStatusCaptor =
        ArgumentCaptor.forClass(WorkItemStatus.class);
    verify(mockWorkUnitClient, atLeast(2)).reportWorkItemStatus(workItemStatusCaptor.capture());
    List<WorkItemStatus> capturedStatuses = workItemStatusCaptor.getAllValues();
    boolean foundErrors = false;
    for (WorkItemStatus status : capturedStatuses) {
      if (!status.getErrors().isEmpty()) {
        assertFalse(foundErrors);
        foundErrors = true;
        String errorMessage = status.getErrors().get(0).getMessage();
        assertThat(errorMessage, Matchers.containsString("KeyCommitTooLargeException"));
      }
    }
    assertTrue(foundErrors);
  }

  @Test
  public void testKeyChange() throws Exception {
    KvCoder<String, String> kvCoder = KvCoder.of(StringUtf8Coder.of(), StringUtf8Coder.of());

    List<ParallelInstruction> instructions =
        Arrays.asList(
            makeSourceInstruction(kvCoder),
            makeDoFnInstruction(new ChangeKeysFn(), 0, kvCoder),
            makeSinkInstruction(kvCoder, 1));

    FakeWindmillServer server = new FakeWindmillServer(errorCollector);
    for (int i = 0; i < 2; i++) {
      server
          .whenGetWorkCalled()
          .thenReturn(
              makeInput(
                  i, TimeUnit.MILLISECONDS.toMicros(i), keyStringForIndex(i), DEFAULT_SHARDING_KEY))
          .thenReturn(
              makeInput(
                  i + 1000,
                  TimeUnit.MILLISECONDS.toMicros(i),
                  keyStringForIndex(i),
                  DEFAULT_SHARDING_KEY + i));
    }

    StreamingDataflowWorker worker =
        makeWorker(instructions, createTestingPipelineOptions(server), true /* publishCounters */);
    worker.start();

    Map<Long, Windmill.WorkItemCommitRequest> result = server.waitForAndGetCommits(4);

    for (int i = 0; i < 2; i++) {
      assertTrue(result.containsKey((long) i));
      assertEquals(
          makeExpectedOutput(
                  i,
                  TimeUnit.MILLISECONDS.toMicros(i),
                  keyStringForIndex(i),
                  DEFAULT_SHARDING_KEY,
                  keyStringForIndex(i) + "_data" + i)
              .build(),
          removeDynamicFields(result.get((long) i)));
      assertTrue(result.containsKey((long) i + 1000));
      assertEquals(
          makeExpectedOutput(
                  i + 1000,
                  TimeUnit.MILLISECONDS.toMicros(i),
                  keyStringForIndex(i),
                  DEFAULT_SHARDING_KEY + i,
                  keyStringForIndex(i) + "_data" + (i + 1000))
              .build(),
          removeDynamicFields(result.get((long) i + 1000)));
    }
  }

  @Test(timeout = 30000)
  public void testExceptions() throws Exception {
    if (streamingEngine) {
      // TODO: This test needs to be adapted to work with streamingEngine=true.
      return;
    }
    List<ParallelInstruction> instructions =
        Arrays.asList(
            makeSourceInstruction(StringUtf8Coder.of()),
            makeDoFnInstruction(new TestExceptionFn(), 0, StringUtf8Coder.of()),
            makeSinkInstruction(StringUtf8Coder.of(), 1));

    FakeWindmillServer server = new FakeWindmillServer(errorCollector);
    server.setExpectedExceptionCount(1);
    String keyString = keyStringForIndex(0);
    server
        .whenGetWorkCalled()
        .thenReturn(
            buildInput(
                "work {"
                    + "  computation_id: \""
                    + DEFAULT_COMPUTATION_ID
                    + "\""
                    + "  input_data_watermark: 0"
                    + "  work {"
                    + "    key: \""
                    + keyString
                    + "\""
                    + "    sharding_key: 1"
                    + "    work_token: 0"
                    + "    cache_token: 1"
                    + "    message_bundles {"
                    + "      source_computation_id: \""
                    + DEFAULT_SOURCE_COMPUTATION_ID
                    + "\""
                    + "      messages {"
                    + "        timestamp: 0"
                    + "        data: \"0\""
                    + "      }"
                    + "    }"
                    + "  }"
                    + "}",
                CoderUtils.encodeToByteArray(
                    CollectionCoder.of(IntervalWindow.getCoder()),
                    Collections.singletonList(DEFAULT_WINDOW))));

    StreamingDataflowWorker worker =
        makeWorker(instructions, createTestingPipelineOptions(server), true /* publishCounters */);
    worker.start();
    server.waitForEmptyWorkQueue();

    // Wait until the worker has given up.
    int maxTries = 10;
    while (maxTries-- > 0 && !worker.workExecutorIsEmpty()) {
      Uninterruptibles.sleepUninterruptibly(1000, TimeUnit.MILLISECONDS);
    }
    assertTrue(worker.workExecutorIsEmpty());

    // Spam worker updates a few times.
    maxTries = 10;
    while (maxTries-- > 0) {
      worker.reportPeriodicWorkerUpdates();
      Uninterruptibles.sleepUninterruptibly(1000, TimeUnit.MILLISECONDS);
    }

    // We should see our update only one time with the exceptions we are expecting.
    ArgumentCaptor<WorkItemStatus> workItemStatusCaptor =
        ArgumentCaptor.forClass(WorkItemStatus.class);
    verify(mockWorkUnitClient, atLeast(1)).reportWorkItemStatus(workItemStatusCaptor.capture());
    List<WorkItemStatus> capturedStatuses = workItemStatusCaptor.getAllValues();
    boolean foundErrors = false;
    int lastUpdateWithoutErrors = 0;
    int lastUpdateWithErrors = 0;
    for (WorkItemStatus status : capturedStatuses) {
      if (status.getErrors().isEmpty()) {
        lastUpdateWithoutErrors++;
        continue;
      }
      lastUpdateWithErrors++;
      assertFalse(foundErrors);
      foundErrors = true;
      String stacktrace = status.getErrors().get(0).getMessage();
      assertThat(stacktrace, Matchers.containsString("Exception!"));
      assertThat(stacktrace, Matchers.containsString("Another exception!"));
      assertThat(stacktrace, Matchers.containsString("processElement"));
    }
    assertTrue(foundErrors);

    // The last update we see should not have any errors. This indicates we've retried the workitem.
    assertTrue(lastUpdateWithoutErrors > lastUpdateWithErrors);

    // Confirm we've received the expected stats. There is no guarantee stats will only be reported
    // once.
    assertThat(server.getStatsReceived().size(), Matchers.greaterThanOrEqualTo(1));
    Windmill.ReportStatsRequest stats = server.getStatsReceived().get(0);
    assertEquals(DEFAULT_COMPUTATION_ID, stats.getComputationId());
    assertEquals(keyString, stats.getKey().toStringUtf8());
    assertEquals(0, stats.getWorkToken());
    assertEquals(1, stats.getShardingKey());
  }

  @Test
  public void testAssignWindows() throws Exception {
    Duration gapDuration = Duration.standardSeconds(1);
    CloudObject spec = CloudObject.forClassName("AssignWindowsDoFn");
    SdkComponents sdkComponents = SdkComponents.create();
    sdkComponents.registerEnvironment(Environments.JAVA_SDK_HARNESS_ENVIRONMENT);
    addString(
        spec,
        PropertyNames.SERIALIZED_FN,
        StringUtils.byteArrayToJsonString(
            WindowingStrategyTranslation.toMessageProto(
                    WindowingStrategy.of(FixedWindows.of(gapDuration)), sdkComponents)
                .toByteArray()));

    ParallelInstruction addWindowsInstruction =
        new ParallelInstruction()
            .setSystemName("AssignWindows")
            .setName("AssignWindows")
            .setOriginalName("AssignWindowsOriginal")
            .setParDo(
                new ParDoInstruction()
                    .setInput(new InstructionInput().setProducerInstructionIndex(0).setOutputNum(0))
                    .setNumOutputs(1)
                    .setUserFn(spec))
            .setOutputs(
                Collections.singletonList(
                    new InstructionOutput()
                        .setOriginalName(DEFAULT_OUTPUT_ORIGINAL_NAME)
                        .setSystemName(DEFAULT_OUTPUT_SYSTEM_NAME)
                        .setName("output")
                        .setCodec(
                            CloudObjects.asCloudObject(
                                WindowedValue.getFullCoder(
                                    StringUtf8Coder.of(), IntervalWindow.getCoder()),
                                /* sdkComponents= */ null))));

    List<ParallelInstruction> instructions =
        Arrays.asList(
            makeSourceInstruction(StringUtf8Coder.of()),
            addWindowsInstruction,
            makeSinkInstruction(StringUtf8Coder.of(), 1));

    FakeWindmillServer server = new FakeWindmillServer(errorCollector);

    int timestamp1 = 0;
    int timestamp2 = 1000000;

    server
        .whenGetWorkCalled()
        .thenReturn(makeInput(timestamp1, timestamp1))
        .thenReturn(makeInput(timestamp2, timestamp2));

    StreamingDataflowWorker worker =
        makeWorker(instructions, createTestingPipelineOptions(server), false /* publishCounters */);
    worker.start();

    Map<Long, Windmill.WorkItemCommitRequest> result = server.waitForAndGetCommits(2);

    assertThat(
        removeDynamicFields(result.get((long) timestamp1)),
        equalTo(
            setMessagesMetadata(
                    PaneInfo.NO_FIRING,
                    intervalWindowBytes(WINDOW_AT_ZERO),
                    makeExpectedOutput(timestamp1, timestamp1))
                .build()));

    assertThat(
        removeDynamicFields(result.get((long) timestamp2)),
        equalTo(
            setMessagesMetadata(
                    PaneInfo.NO_FIRING,
                    intervalWindowBytes(WINDOW_AT_ONE_SECOND),
                    makeExpectedOutput(timestamp2, timestamp2))
                .build()));
  }

  private void verifyTimers(WorkItemCommitRequest commit, Timer... timers) {
    assertThat(commit.getOutputTimersList(), Matchers.containsInAnyOrder(timers));
  }

  private void verifyHolds(WorkItemCommitRequest commit, WatermarkHold... watermarkHolds) {
    assertThat(commit.getWatermarkHoldsList(), Matchers.containsInAnyOrder(watermarkHolds));
  }

  private Timer buildWatermarkTimer(String tagPrefix, long timestampMillis) {
    return buildWatermarkTimer(tagPrefix, timestampMillis, false);
  }

  private Timer buildWatermarkTimer(String tagPrefix, long timestampMillis, boolean delete) {
    Timer.Builder builder =
        Timer.newBuilder()
            .setTag(ByteString.copyFromUtf8(tagPrefix + ":" + timestampMillis))
            .setType(Type.WATERMARK)
            .setStateFamily("MergeWindows");
    if (!delete) {
      builder.setTimestamp(timestampMillis * 1000);
      builder.setMetadataTimestamp(timestampMillis * 1000);
    }
    return builder.build();
  }

  private WatermarkHold buildHold(String tag, long timestamp, boolean reset) {
    WatermarkHold.Builder builder =
        WatermarkHold.newBuilder()
            .setTag(ByteString.copyFromUtf8(tag))
            .setStateFamily("MergeWindows");
    if (reset) {
      builder.setReset(true);
    }
    if (timestamp >= 0) {
      builder.addTimestamps(timestamp * 1000);
    }
    return builder.build();
  }

  @Test
  // Runs a merging windows test verifying stored state, holds and timers.
  public void testMergeWindows() throws Exception {
    Coder<KV<String, String>> kvCoder = KvCoder.of(StringUtf8Coder.of(), StringUtf8Coder.of());
    Coder<WindowedValue<KV<String, String>>> windowedKvCoder =
        FullWindowedValueCoder.of(kvCoder, IntervalWindow.getCoder());
    KvCoder<String, List<String>> groupedCoder =
        KvCoder.of(StringUtf8Coder.of(), ListCoder.of(StringUtf8Coder.of()));
    Coder<WindowedValue<KV<String, List<String>>>> windowedGroupedCoder =
        FullWindowedValueCoder.of(groupedCoder, IntervalWindow.getCoder());

    CloudObject spec = CloudObject.forClassName("MergeWindowsDoFn");
    SdkComponents sdkComponents = SdkComponents.create();
    sdkComponents.registerEnvironment(Environments.JAVA_SDK_HARNESS_ENVIRONMENT);
    addString(
        spec,
        PropertyNames.SERIALIZED_FN,
        StringUtils.byteArrayToJsonString(
            WindowingStrategyTranslation.toMessageProto(
                    WindowingStrategy.of(FixedWindows.of(Duration.standardSeconds(1)))
                        .withTimestampCombiner(TimestampCombiner.EARLIEST),
                    sdkComponents)
                .toByteArray()));
    addObject(
        spec,
        WorkerPropertyNames.INPUT_CODER,
        CloudObjects.asCloudObject(windowedKvCoder, /* sdkComponents= */ null));

    ParallelInstruction mergeWindowsInstruction =
        new ParallelInstruction()
            .setSystemName("MergeWindows-System")
            .setName("MergeWindowsStep")
            .setOriginalName("MergeWindowsOriginal")
            .setParDo(
                new ParDoInstruction()
                    .setInput(new InstructionInput().setProducerInstructionIndex(0).setOutputNum(0))
                    .setNumOutputs(1)
                    .setUserFn(spec))
            .setOutputs(
                Collections.singletonList(
                    new InstructionOutput()
                        .setOriginalName(DEFAULT_OUTPUT_ORIGINAL_NAME)
                        .setSystemName(DEFAULT_OUTPUT_SYSTEM_NAME)
                        .setName("output")
                        .setCodec(
                            CloudObjects.asCloudObject(
                                windowedGroupedCoder, /* sdkComponents= */ null))));

    List<ParallelInstruction> instructions =
        Arrays.asList(
            makeWindowingSourceInstruction(kvCoder),
            mergeWindowsInstruction,
            makeSinkInstruction(groupedCoder, 1));

    FakeWindmillServer server = new FakeWindmillServer(errorCollector);

    StreamingDataflowWorker worker =
        makeWorker(instructions, createTestingPipelineOptions(server), false /* publishCounters */);
    Map<String, String> nameMap = new HashMap<>();
    nameMap.put("MergeWindowsStep", "MergeWindows");
    worker.addStateNameMappings(nameMap);
    worker.start();

    server
        .whenGetWorkCalled()
        .thenReturn(
            buildInput(
                "work {"
                    + "  computation_id: \""
                    + DEFAULT_COMPUTATION_ID
                    + "\""
                    + "  input_data_watermark: 0"
                    + "  work {"
                    + "    key: \""
                    + DEFAULT_KEY_STRING
                    + "\""
                    + "    sharding_key: "
                    + DEFAULT_SHARDING_KEY
                    + "    cache_token: 1"
                    + "    work_token: 1"
                    + "    message_bundles {"
                    + "      source_computation_id: \""
                    + DEFAULT_SOURCE_COMPUTATION_ID
                    + "\""
                    + "      messages {"
                    + "        timestamp: 0"
                    + "        data: \""
                    + dataStringForIndex(0)
                    + "\""
                    + "      }"
                    + "    }"
                    + "  }"
                    + "}",
                intervalWindowBytes(WINDOW_AT_ZERO)));

    Map<Long, Windmill.WorkItemCommitRequest> result = server.waitForAndGetCommits(1);
    Iterable<CounterUpdate> counters = worker.buildCounters();

    // These tags and data are opaque strings and this is a change detector test.
    // The "/u" indicates the user's namespace, versus "/s" for system namespace
    String window = "/gAAAAAAAA-joBw/";
    String timerTagPrefix = "/s" + window + "+0";
    ByteString bufferTag = ByteString.copyFromUtf8(window + "+ubuf");
    ByteString paneInfoTag = ByteString.copyFromUtf8(window + "+upane");
    String watermarkDataHoldTag = window + "+uhold";
    String watermarkExtraHoldTag = window + "+uextra";
    String stateFamily = "MergeWindows";
    ByteString bufferData = ByteString.copyFromUtf8("data0");
    // Encoded form for Iterable<String>: -1, true, 'data0', false
    ByteString outputData =
        ByteString.copyFrom(
            new byte[] {
              (byte) 0xff,
              (byte) 0xff,
              (byte) 0xff,
              (byte) 0xff,
              0x01,
              0x05,
              0x64,
              0x61,
              0x74,
              0x61,
              0x30,
              0x00
            });

    // These values are not essential to the change detector test
    long timerTimestamp = 999000L;

    WorkItemCommitRequest actualOutput = result.get(1L);

    // Set timer
    verifyTimers(actualOutput, buildWatermarkTimer(timerTagPrefix, 999));

    assertThat(
        actualOutput.getBagUpdatesList(),
        Matchers.contains(
            Matchers.equalTo(
                Windmill.TagBag.newBuilder()
                    .setTag(bufferTag)
                    .setStateFamily(stateFamily)
                    .addValues(bufferData)
                    .build())));

    verifyHolds(actualOutput, buildHold(watermarkDataHoldTag, 0, false));

    // No state reads
    assertEquals(0L, splitIntToLong(getCounter(counters, "WindmillStateBytesRead").getInteger()));
    // Timer + buffer + watermark hold
    assertEquals(
        Windmill.WorkItemCommitRequest.newBuilder(actualOutput)
            .clearCounterUpdates()
            .clearOutputMessages()
            .clearPerWorkItemLatencyAttributions()
            .build()
            .getSerializedSize(),
        splitIntToLong(getCounter(counters, "WindmillStateBytesWritten").getInteger()));
    // Input messages
    assertEquals(
        VarInt.getLength(0L)
            + dataStringForIndex(0).length()
            + addPaneTag(PaneInfo.NO_FIRING, intervalWindowBytes(WINDOW_AT_ZERO)).size()
            + 5L // proto overhead
        ,
        splitIntToLong(getCounter(counters, "WindmillShuffleBytesRead").getInteger()));

    Windmill.GetWorkResponse.Builder getWorkResponse = Windmill.GetWorkResponse.newBuilder();
    getWorkResponse
        .addWorkBuilder()
        .setComputationId(DEFAULT_COMPUTATION_ID)
        .setInputDataWatermark(timerTimestamp + 1000)
        .addWorkBuilder()
        .setKey(ByteString.copyFromUtf8(DEFAULT_KEY_STRING))
        .setShardingKey(DEFAULT_SHARDING_KEY)
        .setWorkToken(2)
        .setCacheToken(1)
        .getTimersBuilder()
        .addTimers(buildWatermarkTimer(timerTagPrefix, timerTimestamp));
    server.whenGetWorkCalled().thenReturn(getWorkResponse.build());

    long expectedBytesRead = 0L;

    Windmill.GetDataResponse.Builder dataResponse = Windmill.GetDataResponse.newBuilder();
    Windmill.KeyedGetDataResponse.Builder dataBuilder =
        dataResponse
            .addDataBuilder()
            .setComputationId(DEFAULT_COMPUTATION_ID)
            .addDataBuilder()
            .setKey(ByteString.copyFromUtf8(DEFAULT_KEY_STRING))
            .setShardingKey(DEFAULT_SHARDING_KEY);
    dataBuilder
        .addBagsBuilder()
        .setTag(bufferTag)
        .setStateFamily(stateFamily)
        .addValues(bufferData);
    dataBuilder
        .addWatermarkHoldsBuilder()
        .setTag(ByteString.copyFromUtf8(watermarkDataHoldTag))
        .setStateFamily(stateFamily)
        .addTimestamps(0);
    dataBuilder
        .addWatermarkHoldsBuilder()
        .setTag(ByteString.copyFromUtf8(watermarkExtraHoldTag))
        .setStateFamily(stateFamily)
        .addTimestamps(0);
    dataBuilder
        .addValuesBuilder()
        .setTag(paneInfoTag)
        .setStateFamily(stateFamily)
        .getValueBuilder()
        .setTimestamp(0)
        .setData(ByteString.EMPTY);
    server.whenGetDataCalled().thenReturn(dataResponse.build());

    expectedBytesRead += dataBuilder.build().getSerializedSize();

    result = server.waitForAndGetCommits(1);
    counters = worker.buildCounters();
    actualOutput = result.get(2L);

    assertEquals(1, actualOutput.getOutputMessagesCount());
    assertEquals(
        DEFAULT_DESTINATION_STREAM_ID, actualOutput.getOutputMessages(0).getDestinationStreamId());
    assertEquals(
        DEFAULT_KEY_STRING,
        actualOutput.getOutputMessages(0).getBundles(0).getKey().toStringUtf8());
    assertEquals(0, actualOutput.getOutputMessages(0).getBundles(0).getMessages(0).getTimestamp());
    assertEquals(
        outputData, actualOutput.getOutputMessages(0).getBundles(0).getMessages(0).getData());

    ByteString metadata =
        actualOutput.getOutputMessages(0).getBundles(0).getMessages(0).getMetadata();
    InputStream inStream = metadata.newInput();
    assertEquals(
        PaneInfo.createPane(true, true, Timing.ON_TIME), PaneInfoCoder.INSTANCE.decode(inStream));
    assertEquals(
        Collections.singletonList(WINDOW_AT_ZERO),
        DEFAULT_WINDOW_COLLECTION_CODER.decode(inStream, Coder.Context.OUTER));

    // Data was deleted
    assertThat(
        "" + actualOutput.getValueUpdatesList(),
        actualOutput.getValueUpdatesList(),
        Matchers.contains(
            Matchers.equalTo(
                Windmill.TagValue.newBuilder()
                    .setTag(paneInfoTag)
                    .setStateFamily(stateFamily)
                    .setValue(
                        Windmill.Value.newBuilder()
                            .setTimestamp(Long.MAX_VALUE)
                            .setData(ByteString.EMPTY))
                    .build())));

    assertThat(
        "" + actualOutput.getBagUpdatesList(),
        actualOutput.getBagUpdatesList(),
        Matchers.contains(
            Matchers.equalTo(
                Windmill.TagBag.newBuilder()
                    .setTag(bufferTag)
                    .setStateFamily(stateFamily)
                    .setDeleteAll(true)
                    .build())));

    verifyHolds(
        actualOutput,
        buildHold(watermarkDataHoldTag, -1, true),
        buildHold(watermarkExtraHoldTag, -1, true));

    // State reads for windowing
    assertEquals(
        expectedBytesRead,
        splitIntToLong(getCounter(counters, "WindmillStateBytesRead").getInteger()));
    // State updates to clear state
    assertEquals(
        Windmill.WorkItemCommitRequest.newBuilder(removeDynamicFields(actualOutput))
            .clearCounterUpdates()
            .clearOutputMessages()
            .build()
            .getSerializedSize(),
        splitIntToLong(getCounter(counters, "WindmillStateBytesWritten").getInteger()));
    // No input messages
    assertEquals(0L, splitIntToLong(getCounter(counters, "WindmillShuffleBytesRead").getInteger()));
  }

  @Test
  // Runs a merging windows test verifying stored state, holds and timers with caching due to
  // the first processing having is_new_key set.
  public void testMergeWindowsCaching() throws Exception {
    Coder<KV<String, String>> kvCoder = KvCoder.of(StringUtf8Coder.of(), StringUtf8Coder.of());
    Coder<WindowedValue<KV<String, String>>> windowedKvCoder =
        FullWindowedValueCoder.of(kvCoder, IntervalWindow.getCoder());
    KvCoder<String, List<String>> groupedCoder =
        KvCoder.of(StringUtf8Coder.of(), ListCoder.of(StringUtf8Coder.of()));
    Coder<WindowedValue<KV<String, List<String>>>> windowedGroupedCoder =
        FullWindowedValueCoder.of(groupedCoder, IntervalWindow.getCoder());

    CloudObject spec = CloudObject.forClassName("MergeWindowsDoFn");
    SdkComponents sdkComponents = SdkComponents.create();
    sdkComponents.registerEnvironment(Environments.JAVA_SDK_HARNESS_ENVIRONMENT);
    addString(
        spec,
        PropertyNames.SERIALIZED_FN,
        StringUtils.byteArrayToJsonString(
            WindowingStrategyTranslation.toMessageProto(
                    WindowingStrategy.of(FixedWindows.of(Duration.standardSeconds(1)))
                        .withTimestampCombiner(TimestampCombiner.EARLIEST),
                    sdkComponents)
                .toByteArray()));
    addObject(
        spec,
        WorkerPropertyNames.INPUT_CODER,
        CloudObjects.asCloudObject(windowedKvCoder, /* sdkComponents= */ null));

    ParallelInstruction mergeWindowsInstruction =
        new ParallelInstruction()
            .setSystemName("MergeWindows-System")
            .setName("MergeWindowsStep")
            .setOriginalName("MergeWindowsOriginal")
            .setParDo(
                new ParDoInstruction()
                    .setInput(new InstructionInput().setProducerInstructionIndex(0).setOutputNum(0))
                    .setNumOutputs(1)
                    .setUserFn(spec))
            .setOutputs(
                Collections.singletonList(
                    new InstructionOutput()
                        .setOriginalName(DEFAULT_OUTPUT_ORIGINAL_NAME)
                        .setSystemName(DEFAULT_OUTPUT_SYSTEM_NAME)
                        .setName("output")
                        .setCodec(
                            CloudObjects.asCloudObject(
                                windowedGroupedCoder, /* sdkComponents= */ null))));

    List<ParallelInstruction> instructions =
        Arrays.asList(
            makeWindowingSourceInstruction(kvCoder),
            mergeWindowsInstruction,
            // Use multiple stages in the maptask to test caching with multiple stages.
            makeDoFnInstruction(new PassthroughDoFn(), 1, groupedCoder),
            makeSinkInstruction(groupedCoder, 2));

    FakeWindmillServer server = new FakeWindmillServer(errorCollector);

    StreamingDataflowWorker worker =
        makeWorker(instructions, createTestingPipelineOptions(server), false /* publishCounters */);
    Map<String, String> nameMap = new HashMap<>();
    nameMap.put("MergeWindowsStep", "MergeWindows");
    worker.addStateNameMappings(nameMap);
    worker.start();

    server
        .whenGetWorkCalled()
        .thenReturn(
            buildInput(
                "work {"
                    + "  computation_id: \""
                    + DEFAULT_COMPUTATION_ID
                    + "\""
                    + "  input_data_watermark: 0"
                    + "  work {"
                    + "    key: \""
                    + DEFAULT_KEY_STRING
                    + "\""
                    + "    sharding_key: "
                    + DEFAULT_SHARDING_KEY
                    + "    cache_token: 1"
                    + "    work_token: 1"
                    + "    is_new_key: 1"
                    + "    message_bundles {"
                    + "      source_computation_id: \""
                    + DEFAULT_SOURCE_COMPUTATION_ID
                    + "\""
                    + "      messages {"
                    + "        timestamp: 0"
                    + "        data: \""
                    + dataStringForIndex(0)
                    + "\""
                    + "      }"
                    + "    }"
                    + "  }"
                    + "}",
                intervalWindowBytes(WINDOW_AT_ZERO)));

    Map<Long, Windmill.WorkItemCommitRequest> result = server.waitForAndGetCommits(1);
    Iterable<CounterUpdate> counters = worker.buildCounters();

    // These tags and data are opaque strings and this is a change detector test.
    // The "/u" indicates the user's namespace, versus "/s" for system namespace
    String window = "/gAAAAAAAA-joBw/";
    String timerTagPrefix = "/s" + window + "+0";
    ByteString bufferTag = ByteString.copyFromUtf8(window + "+ubuf");
    ByteString paneInfoTag = ByteString.copyFromUtf8(window + "+upane");
    String watermarkDataHoldTag = window + "+uhold";
    String watermarkExtraHoldTag = window + "+uextra";
    String stateFamily = "MergeWindows";
    ByteString bufferData = ByteString.copyFromUtf8("data0");
    // Encoded form for Iterable<String>: -1, true, 'data0', false
    ByteString outputData =
        ByteString.copyFrom(
            new byte[] {
              (byte) 0xff,
              (byte) 0xff,
              (byte) 0xff,
              (byte) 0xff,
              0x01,
              0x05,
              0x64,
              0x61,
              0x74,
              0x61,
              0x30,
              0x00
            });

    // These values are not essential to the change detector test
    long timerTimestamp = 999000L;

    WorkItemCommitRequest actualOutput = result.get(1L);

    // Set timer
    verifyTimers(actualOutput, buildWatermarkTimer(timerTagPrefix, 999));

    assertThat(
        actualOutput.getBagUpdatesList(),
        Matchers.contains(
            Matchers.equalTo(
                Windmill.TagBag.newBuilder()
                    .setTag(bufferTag)
                    .setStateFamily(stateFamily)
                    .addValues(bufferData)
                    .build())));

    verifyHolds(actualOutput, buildHold(watermarkDataHoldTag, 0, false));

    // No state reads
    assertEquals(0L, splitIntToLong(getCounter(counters, "WindmillStateBytesRead").getInteger()));
    // Timer + buffer + watermark hold
    assertEquals(
        Windmill.WorkItemCommitRequest.newBuilder(removeDynamicFields(actualOutput))
            .clearCounterUpdates()
            .clearOutputMessages()
            .build()
            .getSerializedSize(),
        splitIntToLong(getCounter(counters, "WindmillStateBytesWritten").getInteger()));
    // Input messages
    assertEquals(
        VarInt.getLength(0L)
            + dataStringForIndex(0).length()
            + addPaneTag(PaneInfo.NO_FIRING, intervalWindowBytes(WINDOW_AT_ZERO)).size()
            + 5L // proto overhead
        ,
        splitIntToLong(getCounter(counters, "WindmillShuffleBytesRead").getInteger()));

    Windmill.GetWorkResponse.Builder getWorkResponse = Windmill.GetWorkResponse.newBuilder();
    getWorkResponse
        .addWorkBuilder()
        .setComputationId(DEFAULT_COMPUTATION_ID)
        .setInputDataWatermark(timerTimestamp + 1000)
        .addWorkBuilder()
        .setKey(ByteString.copyFromUtf8(DEFAULT_KEY_STRING))
        .setShardingKey(DEFAULT_SHARDING_KEY)
        .setWorkToken(2)
        .setCacheToken(1)
        .getTimersBuilder()
        .addTimers(buildWatermarkTimer(timerTagPrefix, timerTimestamp));
    server.whenGetWorkCalled().thenReturn(getWorkResponse.build());

    long expectedBytesRead = 0L;

    Windmill.GetDataResponse.Builder dataResponse = Windmill.GetDataResponse.newBuilder();
    Windmill.KeyedGetDataResponse.Builder dataBuilder =
        dataResponse
            .addDataBuilder()
            .setComputationId(DEFAULT_COMPUTATION_ID)
            .addDataBuilder()
            .setKey(ByteString.copyFromUtf8(DEFAULT_KEY_STRING))
            .setShardingKey(DEFAULT_SHARDING_KEY);
    // These reads are skipped due to being cached from accesses in the first work item processing.
    // dataBuilder
    //     .addBagsBuilder()
    //     .setTag(bufferTag)
    //     .setStateFamily(stateFamily)
    //     .addValues(bufferData);
    // dataBuilder
    //     .addWatermarkHoldsBuilder()
    //     .setTag(ByteString.copyFromUtf8(watermarkDataHoldTag))
    //     .setStateFamily(stateFamily)
    //     .addTimestamps(0);
    dataBuilder
        .addWatermarkHoldsBuilder()
        .setTag(ByteString.copyFromUtf8(watermarkExtraHoldTag))
        .setStateFamily(stateFamily)
        .addTimestamps(0);
    dataBuilder
        .addValuesBuilder()
        .setTag(paneInfoTag)
        .setStateFamily(stateFamily)
        .getValueBuilder()
        .setTimestamp(0)
        .setData(ByteString.EMPTY);
    server.whenGetDataCalled().thenReturn(dataResponse.build());

    expectedBytesRead += dataBuilder.build().getSerializedSize();

    result = server.waitForAndGetCommits(1);
    counters = worker.buildCounters();
    actualOutput = result.get(2L);

    assertEquals(1, actualOutput.getOutputMessagesCount());
    assertEquals(
        DEFAULT_DESTINATION_STREAM_ID, actualOutput.getOutputMessages(0).getDestinationStreamId());
    assertEquals(
        DEFAULT_KEY_STRING,
        actualOutput.getOutputMessages(0).getBundles(0).getKey().toStringUtf8());
    assertEquals(0, actualOutput.getOutputMessages(0).getBundles(0).getMessages(0).getTimestamp());
    assertEquals(
        outputData, actualOutput.getOutputMessages(0).getBundles(0).getMessages(0).getData());

    ByteString metadata =
        actualOutput.getOutputMessages(0).getBundles(0).getMessages(0).getMetadata();
    InputStream inStream = metadata.newInput();
    assertEquals(
        PaneInfo.createPane(true, true, Timing.ON_TIME), PaneInfoCoder.INSTANCE.decode(inStream));
    assertEquals(
        Collections.singletonList(WINDOW_AT_ZERO),
        DEFAULT_WINDOW_COLLECTION_CODER.decode(inStream, Coder.Context.OUTER));

    // Data was deleted
    assertThat(
        "" + actualOutput.getValueUpdatesList(),
        actualOutput.getValueUpdatesList(),
        Matchers.contains(
            Matchers.equalTo(
                Windmill.TagValue.newBuilder()
                    .setTag(paneInfoTag)
                    .setStateFamily(stateFamily)
                    .setValue(
                        Windmill.Value.newBuilder()
                            .setTimestamp(Long.MAX_VALUE)
                            .setData(ByteString.EMPTY))
                    .build())));

    assertThat(
        "" + actualOutput.getBagUpdatesList(),
        actualOutput.getBagUpdatesList(),
        Matchers.contains(
            Matchers.equalTo(
                Windmill.TagBag.newBuilder()
                    .setTag(bufferTag)
                    .setStateFamily(stateFamily)
                    .setDeleteAll(true)
                    .build())));

    verifyHolds(
        actualOutput,
        buildHold(watermarkDataHoldTag, -1, true),
        buildHold(watermarkExtraHoldTag, -1, true));

    // State reads for windowing
    assertEquals(
        expectedBytesRead,
        splitIntToLong(getCounter(counters, "WindmillStateBytesRead").getInteger()));
    // State updates to clear state
    assertEquals(
        Windmill.WorkItemCommitRequest.newBuilder(removeDynamicFields(actualOutput))
            .clearCounterUpdates()
            .clearOutputMessages()
            .build()
            .getSerializedSize(),
        splitIntToLong(getCounter(counters, "WindmillStateBytesWritten").getInteger()));
    // No input messages
    assertEquals(0L, splitIntToLong(getCounter(counters, "WindmillShuffleBytesRead").getInteger()));

    CacheStats stats = worker.stateCache.getCacheStats();
    LOG.info("cache stats {}", stats);
    assertEquals(1, stats.hitCount());
    assertEquals(4, stats.missCount());
  }

  // Helper for running tests for merging sessions based upon Actions consisting of GetWorkResponse
  // and expected timers and holds in the corresponding commit. All GetData requests are responded
  // to with empty state, relying on user worker caching to keep data written.
  private void runMergeSessionsActions(List<Action> actions) throws Exception {
    Coder<KV<String, String>> kvCoder = KvCoder.of(StringUtf8Coder.of(), StringUtf8Coder.of());
    Coder<WindowedValue<KV<String, String>>> windowedKvCoder =
        FullWindowedValueCoder.of(kvCoder, IntervalWindow.getCoder());
    KvCoder<String, List<String>> groupedCoder =
        KvCoder.of(StringUtf8Coder.of(), ListCoder.of(StringUtf8Coder.of()));
    Coder<WindowedValue<KV<String, List<String>>>> windowedGroupedCoder =
        FullWindowedValueCoder.of(groupedCoder, IntervalWindow.getCoder());

    CloudObject spec = CloudObject.forClassName("MergeWindowsDoFn");
    SdkComponents sdkComponents = SdkComponents.create();
    sdkComponents.registerEnvironment(Environments.JAVA_SDK_HARNESS_ENVIRONMENT);
    addString(
        spec,
        PropertyNames.SERIALIZED_FN,
        StringUtils.byteArrayToJsonString(
            WindowingStrategyTranslation.toMessageProto(
                    WindowingStrategy.of(Sessions.withGapDuration(Duration.millis(10)))
                        .withMode(AccumulationMode.DISCARDING_FIRED_PANES)
                        .withTrigger(
                            Repeatedly.forever(
                                AfterWatermark.pastEndOfWindow()
                                    .withLateFirings(AfterPane.elementCountAtLeast(1))))
                        .withAllowedLateness(Duration.standardMinutes(60)),
                    sdkComponents)
                .toByteArray()));
    addObject(
        spec,
        WorkerPropertyNames.INPUT_CODER,
        CloudObjects.asCloudObject(windowedKvCoder, /* sdkComponents= */ null));

    ParallelInstruction mergeWindowsInstruction =
        new ParallelInstruction()
            .setSystemName("MergeWindows-System")
            .setName("MergeWindowsStep")
            .setOriginalName("MergeWindowsOriginal")
            .setParDo(
                new ParDoInstruction()
                    .setInput(new InstructionInput().setProducerInstructionIndex(0).setOutputNum(0))
                    .setNumOutputs(1)
                    .setUserFn(spec))
            .setOutputs(
                Collections.singletonList(
                    new InstructionOutput()
                        .setOriginalName(DEFAULT_OUTPUT_ORIGINAL_NAME)
                        .setSystemName(DEFAULT_OUTPUT_SYSTEM_NAME)
                        .setName("output")
                        .setCodec(
                            CloudObjects.asCloudObject(
                                windowedGroupedCoder, /* sdkComponents= */ null))));

    List<ParallelInstruction> instructions =
        Arrays.asList(
            makeWindowingSourceInstruction(kvCoder),
            mergeWindowsInstruction,
            makeSinkInstruction(groupedCoder, 1));

    FakeWindmillServer server = new FakeWindmillServer(errorCollector);

    StreamingDataflowWorker worker =
        makeWorker(instructions, createTestingPipelineOptions(server), false /* publishCounters */);
    Map<String, String> nameMap = new HashMap<>();
    nameMap.put("MergeWindowsStep", "MergeWindows");
    worker.addStateNameMappings(nameMap);
    worker.start();

    // Respond to any GetData requests with empty state.
    server.whenGetDataCalled().answerByDefault(EMPTY_DATA_RESPONDER);

    for (int i = 0; i < actions.size(); ++i) {
      Action action = actions.get(i);
      server.whenGetWorkCalled().thenReturn(action.response);
      Map<Long, Windmill.WorkItemCommitRequest> result = server.waitForAndGetCommits(1);
      WorkItemCommitRequest actualOutput = result.get(i + 1L);
      assertThat(actualOutput, Matchers.not(Matchers.nullValue()));
      verifyTimers(actualOutput, action.expectedTimers);
      verifyHolds(actualOutput, action.expectedHolds);
    }
  }

  @Test
  public void testMergeSessionWindows() throws Exception {
    // Test a single late window.
    runMergeSessionsActions(
        Collections.singletonList(
            new Action(
                    buildSessionInput(
                        1, 40, 0, Collections.singletonList(1L), Collections.EMPTY_LIST))
                .withHolds(
                    buildHold("/gAAAAAAAAAsK/+uhold", -1, true),
                    buildHold("/gAAAAAAAAAsK/+uextra", -1, true))
                .withTimers(buildWatermarkTimer("/s/gAAAAAAAAAsK/+0", 3600010))));

    // Test the behavior with an:
    // - on time window that is triggered due to watermark advancement
    // - a late window that is triggered immediately due to count
    // - extending the on time window to a timestamp beyond the watermark
    // - merging the late window with the on time window through the addition of intermediate
    // elements
    runMergeSessionsActions(
        Arrays.asList(
            new Action(
                    buildSessionInput(
                        1, 0, 0, Collections.singletonList(1L), Collections.EMPTY_LIST))
                .withHolds(buildHold("/gAAAAAAAAAsK/+uhold", 10, false))
                .withTimers(
                    buildWatermarkTimer("/s/gAAAAAAAAAsK/+0", 10),
                    buildWatermarkTimer("/s/gAAAAAAAAAsK/+0", 3600010)),
            new Action(
                    buildSessionInput(
                        2,
                        30,
                        0,
                        Collections.EMPTY_LIST,
                        Collections.singletonList(buildWatermarkTimer("/s/gAAAAAAAAAsK/+0", 10))))
                .withTimers(buildWatermarkTimer("/s/gAAAAAAAAAsK/+0", 3600010))
                .withHolds(
                    buildHold("/gAAAAAAAAAsK/+uhold", -1, true),
                    buildHold("/gAAAAAAAAAsK/+uextra", -1, true)),
            new Action(
                    buildSessionInput(
                        3, 30, 0, Collections.singletonList(8L), Collections.EMPTY_LIST))
                .withTimers(
                    buildWatermarkTimer("/s/gAAAAAAAABIR/+0", 3600017),
                    buildWatermarkTimer("/s/gAAAAAAAAAsK/+0", 10, true),
                    buildWatermarkTimer("/s/gAAAAAAAAAsK/+0", 3600010, true))
                .withHolds(
                    buildHold("/gAAAAAAAAAsK/+uhold", -1, true),
                    buildHold("/gAAAAAAAAAsK/+uextra", -1, true)),
            new Action(
                    buildSessionInput(
                        4, 30, 0, Collections.singletonList(31L), Collections.EMPTY_LIST))
                .withTimers(
                    buildWatermarkTimer("/s/gAAAAAAAACkK/+0", 3600040),
                    buildWatermarkTimer("/s/gAAAAAAAACkK/+0", 40))
                .withHolds(buildHold("/gAAAAAAAACkK/+uhold", 40, false)),
            new Action(buildSessionInput(5, 30, 0, Arrays.asList(17L, 23L), Collections.EMPTY_LIST))
                .withTimers(
                    buildWatermarkTimer("/s/gAAAAAAAACkK/+0", 3600040, true),
                    buildWatermarkTimer("/s/gAAAAAAAACkK/+0", 40, true),
                    buildWatermarkTimer("/s/gAAAAAAAABIR/+0", 3600017, true),
                    buildWatermarkTimer("/s/gAAAAAAAABIR/+0", 17, true),
                    buildWatermarkTimer("/s/gAAAAAAAACko/+0", 40),
                    buildWatermarkTimer("/s/gAAAAAAAACko/+0", 3600040))
                .withHolds(
                    buildHold("/gAAAAAAAACkK/+uhold", -1, true),
                    buildHold("/gAAAAAAAACkK/+uextra", -1, true),
                    buildHold("/gAAAAAAAAAsK/+uhold", 40, true),
                    buildHold("/gAAAAAAAAAsK/+uextra", 3600040, true)),
            new Action(
                    buildSessionInput(
                        6,
                        50,
                        0,
                        Collections.EMPTY_LIST,
                        Collections.singletonList(buildWatermarkTimer("/s/gAAAAAAAACko/+0", 40))))
                .withTimers(buildWatermarkTimer("/s/gAAAAAAAACko/+0", 3600040))
                .withHolds(
                    buildHold("/gAAAAAAAAAsK/+uhold", -1, true),
                    buildHold("/gAAAAAAAAAsK/+uextra", -1, true))));
  }

  private List<ParallelInstruction> makeUnboundedSourcePipeline() throws Exception {
    return makeUnboundedSourcePipeline(1, new PrintFn());
  }

  private List<ParallelInstruction> makeUnboundedSourcePipeline(
      int numMessagesPerShard, // Total number of messages in each split of the unbounded source.
      DoFn<ValueWithRecordId<KV<Integer, Integer>>, String> doFn)
      throws Exception {
    DataflowPipelineOptions options =
        PipelineOptionsFactory.create().as(DataflowPipelineOptions.class);
    options.setNumWorkers(1);
    CloudObject codec =
        CloudObjects.asCloudObject(
            WindowedValue.getFullCoder(
                ValueWithRecordId.ValueWithRecordIdCoder.of(
                    KvCoder.of(VarIntCoder.of(), VarIntCoder.of())),
                GlobalWindow.Coder.INSTANCE),
            /* sdkComponents= */ null);

    return Arrays.asList(
        new ParallelInstruction()
            .setSystemName("Read")
            .setOriginalName("OriginalReadName")
            .setRead(
                new ReadInstruction()
                    .setSource(
                        CustomSources.serializeToCloudSource(
                                new TestCountingSource(numMessagesPerShard), options)
                            .setCodec(codec)))
            .setOutputs(
                Collections.singletonList(
                    new InstructionOutput()
                        .setName("read_output")
                        .setOriginalName(DEFAULT_OUTPUT_ORIGINAL_NAME)
                        .setSystemName(DEFAULT_OUTPUT_SYSTEM_NAME)
                        .setCodec(codec))),
        makeDoFnInstruction(doFn, 0, StringUtf8Coder.of(), WindowingStrategy.globalDefault()),
        makeSinkInstruction(StringUtf8Coder.of(), 1, GlobalWindow.Coder.INSTANCE));
  }

  @Test
  public void testUnboundedSources() throws Exception {
    List<Integer> finalizeTracker = Lists.newArrayList();
    TestCountingSource.setFinalizeTracker(finalizeTracker);

    FakeWindmillServer server = new FakeWindmillServer(errorCollector);
    StreamingDataflowWorker worker =
        makeWorker(
            makeUnboundedSourcePipeline(),
            createTestingPipelineOptions(server),
            false /* publishCounters */);
    worker.start();

    // Test new key.
    server
        .whenGetWorkCalled()
        .thenReturn(
            buildInput(
                "work {"
                    + "  computation_id: \"computation\""
                    + "  input_data_watermark: 0"
                    + "  work {"
                    + "    key: \"0000000000000001\""
                    + "    sharding_key: 1"
                    + "    work_token: 1"
                    + "    cache_token: 1"
                    + "  }"
                    + "}",
                null));

    Map<Long, Windmill.WorkItemCommitRequest> result = server.waitForAndGetCommits(1);
    Iterable<CounterUpdate> counters = worker.buildCounters();
    Windmill.WorkItemCommitRequest commit = result.get(1L);
    UnsignedLong finalizeId =
        UnsignedLong.fromLongBits(commit.getSourceStateUpdates().getFinalizeIds(0));

    assertThat(
        removeDynamicFields(commit),
        equalTo(
            setMessagesMetadata(
                    PaneInfo.NO_FIRING,
                    CoderUtils.encodeToByteArray(
                        CollectionCoder.of(GlobalWindow.Coder.INSTANCE),
                        Collections.singletonList(GlobalWindow.INSTANCE)),
                    parseCommitRequest(
                        "key: \"0000000000000001\" "
                            + "sharding_key: 1 "
                            + "work_token: 1 "
                            + "cache_token: 1 "
                            + "source_backlog_bytes: 7 "
                            + "source_bytes_processed: 18 "
                            + "output_messages {"
                            + "  destination_stream_id: \"out\""
                            + "  bundles {"
                            + "    key: \"0000000000000001\""
                            + "    messages {"
                            + "      timestamp: 0"
                            + "      data: \"0:0\""
                            + "    }"
                            + "    messages_ids: \"\""
                            + "  }"
                            + "} "
                            + "source_state_updates {"
                            + "  state: \"\000\""
                            + "  finalize_ids: "
                            + finalizeId
                            + "} "
                            + "source_watermark: 1000"))
                .build()));

    // Test same key continuing. The counter is done.
    server
        .whenGetWorkCalled()
        .thenReturn(
            buildInput(
                "work {"
                    + "  computation_id: \"computation\""
                    + "  input_data_watermark: 0"
                    + "  work {"
                    + "    key: \"0000000000000001\""
                    + "    sharding_key: 1"
                    + "    work_token: 2"
                    + "    cache_token: 1"
                    + "    source_state {"
                    + "      state: \"\001\""
                    + "      finalize_ids: "
                    + finalizeId
                    + "    } "
                    + "  }"
                    + "}",
                null));

    result = server.waitForAndGetCommits(1);
    counters = worker.buildCounters();

    commit = result.get(2L);
    finalizeId = UnsignedLong.fromLongBits(commit.getSourceStateUpdates().getFinalizeIds(0));

    assertThat(
        removeDynamicFields(commit),
        equalTo(
            parseCommitRequest(
                    "key: \"0000000000000001\" "
                        + "sharding_key: 1 "
                        + "work_token: 2 "
                        + "cache_token: 1 "
                        + "source_backlog_bytes: 7 "
                        + "source_bytes_processed: 0 "
                        + "source_state_updates {"
                        + "  state: \"\000\""
                        + "  finalize_ids: "
                        + finalizeId
                        + "} "
                        + "source_watermark: 1000")
                .build()));

    assertThat(finalizeTracker, contains(0));

    assertNull(getCounter(counters, "dataflow_input_size-computation"));

    // Test recovery (on a new key so fresh reader state). Counter is done.
    server
        .whenGetWorkCalled()
        .thenReturn(
            buildInput(
                "work {"
                    + "  computation_id: \"computation\""
                    + "  input_data_watermark: 0"
                    + "  work {"
                    + "    key: \"0000000000000002\""
                    + "    sharding_key: 2"
                    + "    work_token: 3"
                    + "    cache_token: 2"
                    + "    source_state {"
                    + "      state: \"\000\""
                    + "    } "
                    + "  }"
                    + "}",
                null));

    result = server.waitForAndGetCommits(1);
    counters = worker.buildCounters();

    commit = result.get(3L);
    finalizeId = UnsignedLong.fromLongBits(commit.getSourceStateUpdates().getFinalizeIds(0));

    assertThat(
        removeDynamicFields(commit),
        equalTo(
            parseCommitRequest(
                    "key: \"0000000000000002\" "
                        + "sharding_key: 2 "
                        + "work_token: 3 "
                        + "cache_token: 2 "
                        + "source_backlog_bytes: 7 "
                        + "source_bytes_processed: 0 "
                        + "source_state_updates {"
                        + "  state: \"\000\""
                        + "  finalize_ids: "
                        + finalizeId
                        + "} "
                        + "source_watermark: 1000")
                .build()));

    assertNull(getCounter(counters, "dataflow_input_size-computation"));
  }

  @Test
  public void testUnboundedSourcesDrain() throws Exception {
    List<Integer> finalizeTracker = Lists.newArrayList();
    TestCountingSource.setFinalizeTracker(finalizeTracker);

    FakeWindmillServer server = new FakeWindmillServer(errorCollector);
    StreamingDataflowWorker worker =
        makeWorker(
            makeUnboundedSourcePipeline(),
            createTestingPipelineOptions(server),
            true /* publishCounters */);
    worker.start();

    // Test new key.
    server
        .whenGetWorkCalled()
        .thenReturn(
            buildInput(
                "work {"
                    + "  computation_id: \"computation\""
                    + "  input_data_watermark: 0"
                    + "  work {"
                    + "    key: \"0000000000000001\""
                    + "    sharding_key: 1"
                    + "    work_token: 2"
                    + "    cache_token: 3"
                    + "  }"
                    + "}",
                null));

    Map<Long, Windmill.WorkItemCommitRequest> result = server.waitForAndGetCommits(1);

    Windmill.WorkItemCommitRequest commit = result.get(2L);
    UnsignedLong finalizeId =
        UnsignedLong.fromLongBits(commit.getSourceStateUpdates().getFinalizeIds(0));

    assertThat(
        removeDynamicFields(commit),
        equalTo(
            setMessagesMetadata(
                    PaneInfo.NO_FIRING,
                    CoderUtils.encodeToByteArray(
                        CollectionCoder.of(GlobalWindow.Coder.INSTANCE),
                        Collections.singletonList(GlobalWindow.INSTANCE)),
                    parseCommitRequest(
                        "key: \"0000000000000001\" "
                            + "sharding_key: 1 "
                            + "work_token: 2 "
                            + "cache_token: 3 "
                            + "source_backlog_bytes: 7 "
                            + "source_bytes_processed: 18 "
                            + "output_messages {"
                            + "  destination_stream_id: \"out\""
                            + "  bundles {"
                            + "    key: \"0000000000000001\""
                            + "    messages {"
                            + "      timestamp: 0"
                            + "      data: \"0:0\""
                            + "    }"
                            + "    messages_ids: \"\""
                            + "  }"
                            + "} "
                            + "source_state_updates {"
                            + "  state: \"\000\""
                            + "  finalize_ids: "
                            + finalizeId
                            + "} "
                            + "source_watermark: 1000"))
                .build()));

    // Test drain work item.
    server
        .whenGetWorkCalled()
        .thenReturn(
            buildInput(
                "work {"
                    + "  computation_id: \"computation\""
                    + "  input_data_watermark: 0"
                    + "  work {"
                    + "    key: \"0000000000000001\""
                    + "    sharding_key: 1"
                    + "    work_token: 3"
                    + "    cache_token: 3"
                    + "    source_state {"
                    + "      only_finalize: true"
                    + "      finalize_ids: "
                    + finalizeId
                    + "    }"
                    + "  }"
                    + "}",
                null));

    result = server.waitForAndGetCommits(1);

    commit = result.get(3L);

    assertThat(
        commit,
        equalTo(
            parseCommitRequest(
                    "key: \"0000000000000001\" "
                        + "sharding_key: 1 "
                        + "work_token: 3 "
                        + "cache_token: 3 "
                        + "source_state_updates {"
                        + "  only_finalize: true"
                        + "} ")
                .build()));

    assertThat(finalizeTracker, contains(0));
  }

  // Regression test to ensure that a reader is not used from the cache
  // on work item retry.
  @Test
  public void testUnboundedSourceWorkRetry() throws Exception {
    List<Integer> finalizeTracker = Lists.newArrayList();
    TestCountingSource.setFinalizeTracker(finalizeTracker);

    FakeWindmillServer server = new FakeWindmillServer(errorCollector);
    StreamingDataflowWorkerOptions options = createTestingPipelineOptions(server);
    options.setWorkerCacheMb(0); // Disable state cache so it doesn't detect retry.
    StreamingDataflowWorker worker =
        makeWorker(makeUnboundedSourcePipeline(), options, false /* publishCounters */);
    worker.start();

    // Test new key.
    Windmill.GetWorkResponse work =
        buildInput(
            "work {"
                + "  computation_id: \"computation\""
                + "  input_data_watermark: 0"
                + "  work {"
                + "    key: \"0000000000000001\""
                + "    sharding_key: 1"
                + "    work_token: 1"
                + "    cache_token: 1"
                + "  }"
                + "}",
            null);
    server.whenGetWorkCalled().thenReturn(work);

    Map<Long, Windmill.WorkItemCommitRequest> result = server.waitForAndGetCommits(1);
    Iterable<CounterUpdate> counters = worker.buildCounters();
    Windmill.WorkItemCommitRequest commit = result.get(1L);
    UnsignedLong finalizeId =
        UnsignedLong.fromLongBits(commit.getSourceStateUpdates().getFinalizeIds(0));

    Windmill.WorkItemCommitRequest expectedCommit =
        setMessagesMetadata(
                PaneInfo.NO_FIRING,
                CoderUtils.encodeToByteArray(
                    CollectionCoder.of(GlobalWindow.Coder.INSTANCE),
                    Collections.singletonList(GlobalWindow.INSTANCE)),
                parseCommitRequest(
                    "key: \"0000000000000001\" "
                        + "sharding_key: 1 "
                        + "work_token: 1 "
                        + "cache_token: 1 "
                        + "source_backlog_bytes: 7 "
                        + "source_bytes_processed: 18 "
                        + "output_messages {"
                        + "  destination_stream_id: \"out\""
                        + "  bundles {"
                        + "    key: \"0000000000000001\""
                        + "    messages {"
                        + "      timestamp: 0"
                        + "      data: \"0:0\""
                        + "    }"
                        + "    messages_ids: \"\""
                        + "  }"
                        + "} "
                        + "source_state_updates {"
                        + "  state: \"\000\""
                        + "  finalize_ids: "
                        + finalizeId
                        + "} "
                        + "source_watermark: 1000"))
            .build();

    assertThat(removeDynamicFields(commit), equalTo(expectedCommit));

    // Test retry of work item, it should return the same result and not start the reader from the
    // position it was left at.
    server.clearCommitsReceived();
    server.whenGetWorkCalled().thenReturn(work);
    result = server.waitForAndGetCommits(1);
    commit = result.get(1L);
    finalizeId = UnsignedLong.fromLongBits(commit.getSourceStateUpdates().getFinalizeIds(0));
    Windmill.WorkItemCommitRequest.Builder commitBuilder = expectedCommit.toBuilder();
    commitBuilder
        .getSourceStateUpdatesBuilder()
        .setFinalizeIds(0, commit.getSourceStateUpdates().getFinalizeIds(0));
    expectedCommit = commitBuilder.build();
    assertThat(removeDynamicFields(commit), equalTo(expectedCommit));

    // Continue with processing.
    server
        .whenGetWorkCalled()
        .thenReturn(
            buildInput(
                "work {"
                    + "  computation_id: \"computation\""
                    + "  input_data_watermark: 0"
                    + "  work {"
                    + "    key: \"0000000000000001\""
                    + "    sharding_key: 1"
                    + "    work_token: 2"
                    + "    cache_token: 1"
                    + "    source_state {"
                    + "      state: \"\001\""
                    + "      finalize_ids: "
                    + finalizeId
                    + "    } "
                    + "  }"
                    + "}",
                null));

    result = server.waitForAndGetCommits(1);

    commit = result.get(2L);
    finalizeId = UnsignedLong.fromLongBits(commit.getSourceStateUpdates().getFinalizeIds(0));

    assertThat(
        removeDynamicFields(commit),
        equalTo(
            parseCommitRequest(
                    "key: \"0000000000000001\" "
                        + "sharding_key: 1 "
                        + "work_token: 2 "
                        + "cache_token: 1 "
                        + "source_backlog_bytes: 7 "
                        + "source_bytes_processed: 0 "
                        + "source_state_updates {"
                        + "  state: \"\000\""
                        + "  finalize_ids: "
                        + finalizeId
                        + "} "
                        + "source_watermark: 1000")
                .build()));

    assertThat(finalizeTracker, contains(0));
  }

  @Test
  public void testActiveWork() throws Exception {
    BoundedQueueExecutor mockExecutor = Mockito.mock(BoundedQueueExecutor.class);
    ComputationState computationState =
        new ComputationState(
            "computation",
            defaultMapTask(Collections.singletonList(makeSourceInstruction(StringUtf8Coder.of()))),
            mockExecutor,
            ImmutableMap.of(),
            null);

    ShardedKey key1 = ShardedKey.create(ByteString.copyFromUtf8("key1"), 1);
    ShardedKey key2 = ShardedKey.create(ByteString.copyFromUtf8("key2"), 2);

    Work m1 = createMockWork(1);
    assertTrue(computationState.activateWork(key1, m1));
    Mockito.verify(mockExecutor).execute(m1, m1.getWorkItem().getSerializedSize());
    computationState.completeWorkAndScheduleNextWorkForKey(key1, m1.id());
    Mockito.verifyNoMoreInteractions(mockExecutor);

    // Verify work queues.
    Work m2 = createMockWork(2);
    assertTrue(computationState.activateWork(key1, m2));
    Mockito.verify(mockExecutor).execute(m2, m2.getWorkItem().getSerializedSize());
    Work m3 = createMockWork(3);
    assertTrue(computationState.activateWork(key1, m3));
    Mockito.verifyNoMoreInteractions(mockExecutor);

    // Verify another key is a separate queue.
    Work m4 = createMockWork(4);
    assertTrue(computationState.activateWork(key2, m4));
    Mockito.verify(mockExecutor).execute(m4, m4.getWorkItem().getSerializedSize());
    computationState.completeWorkAndScheduleNextWorkForKey(key2, m4.id());
    Mockito.verifyNoMoreInteractions(mockExecutor);

    computationState.completeWorkAndScheduleNextWorkForKey(key1, m2.id());
    Mockito.verify(mockExecutor).forceExecute(m3, m3.getWorkItem().getSerializedSize());
    computationState.completeWorkAndScheduleNextWorkForKey(key1, m3.id());
    Mockito.verifyNoMoreInteractions(mockExecutor);

    // Verify duplicate work dropped.
    Work m5 = createMockWork(5);
    computationState.activateWork(key1, m5);
    Mockito.verify(mockExecutor).execute(m5, m5.getWorkItem().getSerializedSize());
    assertFalse(computationState.activateWork(key1, m5));
    Mockito.verifyNoMoreInteractions(mockExecutor);
    computationState.completeWorkAndScheduleNextWorkForKey(key1, m5.id());
    Mockito.verifyNoMoreInteractions(mockExecutor);
  }

  @Test
  public void testActiveWorkForShardedKeys() {
    BoundedQueueExecutor mockExecutor = Mockito.mock(BoundedQueueExecutor.class);
    ComputationState computationState =
        new ComputationState(
            "computation",
            defaultMapTask(Collections.singletonList(makeSourceInstruction(StringUtf8Coder.of()))),
            mockExecutor,
            ImmutableMap.of(),
            null);

    ShardedKey key1Shard1 = ShardedKey.create(ByteString.copyFromUtf8("key1"), 1);
    ShardedKey key1Shard2 = ShardedKey.create(ByteString.copyFromUtf8("key1"), 2);

    Work m1 = createMockWork(1);
    assertTrue(computationState.activateWork(key1Shard1, m1));
    Mockito.verify(mockExecutor).execute(m1, m1.getWorkItem().getSerializedSize());
    computationState.completeWorkAndScheduleNextWorkForKey(key1Shard1, m1.id());
    Mockito.verifyNoMoreInteractions(mockExecutor);

    // Verify work queues.
    Work m2 = createMockWork(2);
    assertTrue(computationState.activateWork(key1Shard1, m2));
    Mockito.verify(mockExecutor).execute(m2, m2.getWorkItem().getSerializedSize());
    Work m3 = createMockWork(3);
    boolean activateWork = computationState.activateWork(key1Shard1, m3);
    assertTrue(activateWork);
    Mockito.verifyNoMoreInteractions(mockExecutor);

    // Verify a different shard of key is a separate queue.
    Work m4 = createMockWork(3);
    assertFalse(computationState.activateWork(key1Shard1, m4));
    Mockito.verifyNoMoreInteractions(mockExecutor);
    assertTrue(computationState.activateWork(key1Shard2, m4));
    Mockito.verify(mockExecutor).execute(m4, m4.getWorkItem().getSerializedSize());

    // Verify duplicate work dropped
    assertFalse(computationState.activateWork(key1Shard2, m4));
    computationState.completeWorkAndScheduleNextWorkForKey(key1Shard2, m4.id());
    Mockito.verifyNoMoreInteractions(mockExecutor);
  }

  @Test
  @Ignore // Test is flaky on Jenkins (#27555)
  public void testMaxThreadMetric() throws Exception {
    int maxThreads = 2;
    int threadExpiration = 60;
    // setting up actual implementation of executor instead of mocking to keep track of
    // active thread count.
    BoundedQueueExecutor executor =
        new BoundedQueueExecutor(
            maxThreads,
            threadExpiration,
            TimeUnit.SECONDS,
            maxThreads,
            MAXIMUM_BYTES_OUTSTANDING,
            new ThreadFactoryBuilder()
                .setNameFormat("DataflowWorkUnits-%d")
                .setDaemon(true)
                .build());

    ComputationState computationState =
        new ComputationState(
            "computation",
            defaultMapTask(Collections.singletonList(makeSourceInstruction(StringUtf8Coder.of()))),
            executor,
            ImmutableMap.of(),
            null);

    ShardedKey key1Shard1 = ShardedKey.create(ByteString.copyFromUtf8("key1"), 1);

    // overriding definition of MockWork to add sleep, which will help us keep track of how
    // long each work item takes to process and therefore let us manipulate how long the time
    // at which we're at max threads is.
    Consumer<Work> sleepProcessWorkFn =
        unused -> {
          try {
            Thread.sleep(1000);
          } catch (InterruptedException e) {
            Thread.currentThread().interrupt();
          }
        };

    Work m2 = createMockWork(2, sleepProcessWorkFn);
    Work m3 = createMockWork(3, sleepProcessWorkFn);

    assertTrue(computationState.activateWork(key1Shard1, m2));
    assertTrue(computationState.activateWork(key1Shard1, m3));
    executor.execute(m2, m2.getWorkItem().getSerializedSize());

    executor.execute(m3, m3.getWorkItem().getSerializedSize());

    // Will get close to 1000ms that both work items are processing (sleeping, really)
    // give or take a few ms.
    long i = 990L;
    assertTrue(executor.allThreadsActiveTime() >= i);
    executor.shutdown();
  }

  @Test
  public void testActiveThreadMetric() throws Exception {
    int maxThreads = 5;
    int threadExpirationSec = 60;
    CountDownLatch processStart1 = new CountDownLatch(2);
    CountDownLatch processStart2 = new CountDownLatch(3);
    CountDownLatch processStart3 = new CountDownLatch(4);
    AtomicBoolean stop = new AtomicBoolean(false);
    // setting up actual implementation of executor instead of mocking to keep track of
    // active thread count.
    BoundedQueueExecutor executor =
        new BoundedQueueExecutor(
            maxThreads,
            threadExpirationSec,
            TimeUnit.SECONDS,
            maxThreads,
            MAXIMUM_BYTES_OUTSTANDING,
            new ThreadFactoryBuilder()
                .setNameFormat("DataflowWorkUnits-%d")
                .setDaemon(true)
                .build());

    ComputationState computationState =
        new ComputationState(
            "computation",
            defaultMapTask(Collections.singletonList(makeSourceInstruction(StringUtf8Coder.of()))),
            executor,
            ImmutableMap.of(),
            null);

    ShardedKey key1Shard1 = ShardedKey.create(ByteString.copyFromUtf8("key1"), 1);

    Consumer<Work> sleepProcessWorkFn =
        unused -> {
          processStart1.countDown();
          processStart2.countDown();
          processStart3.countDown();
          int count = 0;
          while (!stop.get()) {
            count += 1;
          }
        };

    Work m2 = createMockWork(2, sleepProcessWorkFn);

    Work m3 = createMockWork(3, sleepProcessWorkFn);

    Work m4 = createMockWork(4, sleepProcessWorkFn);
    assertEquals(0, executor.activeCount());

    assertTrue(computationState.activateWork(key1Shard1, m2));
    // activate work starts executing work if no other work is queued for that shard
    executor.execute(m2, m2.getWorkItem().getSerializedSize());
    processStart1.await();
    assertEquals(2, executor.activeCount());

    assertTrue(computationState.activateWork(key1Shard1, m3));
    assertTrue(computationState.activateWork(key1Shard1, m4));
    executor.execute(m3, m3.getWorkItem().getSerializedSize());
    processStart2.await();

    assertEquals(3, executor.activeCount());
    executor.execute(m4, m4.getWorkItem().getSerializedSize());
    processStart3.await();
    assertEquals(4, executor.activeCount());
    stop.set(true);
    executor.shutdown();
  }

  @Test
  public void testOutstandingBytesMetric() throws Exception {
    int maxThreads = 5;
    int threadExpirationSec = 60;
    CountDownLatch processStart1 = new CountDownLatch(2);
    CountDownLatch processStart2 = new CountDownLatch(3);
    CountDownLatch processStart3 = new CountDownLatch(4);
    AtomicBoolean stop = new AtomicBoolean(false);
    // setting up actual implementation of executor instead of mocking to keep track of
    // active thread count.
    BoundedQueueExecutor executor =
        new BoundedQueueExecutor(
            maxThreads,
            threadExpirationSec,
            TimeUnit.SECONDS,
            maxThreads,
            MAXIMUM_BYTES_OUTSTANDING,
            new ThreadFactoryBuilder()
                .setNameFormat("DataflowWorkUnits-%d")
                .setDaemon(true)
                .build());

    ComputationState computationState =
        new ComputationState(
            "computation",
            defaultMapTask(Collections.singletonList(makeSourceInstruction(StringUtf8Coder.of()))),
            executor,
            ImmutableMap.of(),
            null);

    ShardedKey key1Shard1 = ShardedKey.create(ByteString.copyFromUtf8("key1"), 1);
    Consumer<Work> sleepProcessWorkFn =
        unused -> {
          processStart1.countDown();
          processStart2.countDown();
          processStart3.countDown();
          int count = 0;
          while (!stop.get()) {
            count += 1;
          }
        };

    Work m2 = createMockWork(2, sleepProcessWorkFn);

    Work m3 = createMockWork(3, sleepProcessWorkFn);

    Work m4 = createMockWork(4, sleepProcessWorkFn);
    assertEquals(0, executor.bytesOutstanding());

    long bytes = m2.getWorkItem().getSerializedSize();
    assertTrue(computationState.activateWork(key1Shard1, m2));
    // activate work starts executing work if no other work is queued for that shard
    bytes += m2.getWorkItem().getSerializedSize();
    executor.execute(m2, m2.getWorkItem().getSerializedSize());
    processStart1.await();
    assertEquals(bytes, executor.bytesOutstanding());

    assertTrue(computationState.activateWork(key1Shard1, m3));
    assertTrue(computationState.activateWork(key1Shard1, m4));

    bytes += m3.getWorkItem().getSerializedSize();
    executor.execute(m3, m3.getWorkItem().getSerializedSize());
    processStart2.await();
    assertEquals(bytes, executor.bytesOutstanding());

    bytes += m4.getWorkItem().getSerializedSize();
    executor.execute(m4, m4.getWorkItem().getSerializedSize());
    processStart3.await();
    assertEquals(bytes, executor.bytesOutstanding());
    stop.set(true);
    executor.shutdown();
  }

  @Test
  public void testOutstandingBundlesMetric() throws Exception {
    int maxThreads = 5;
    int threadExpirationSec = 60;
    CountDownLatch processStart1 = new CountDownLatch(2);
    CountDownLatch processStart2 = new CountDownLatch(3);
    CountDownLatch processStart3 = new CountDownLatch(4);
    AtomicBoolean stop = new AtomicBoolean(false);
    // setting up actual implementation of executor instead of mocking to keep track of
    // active thread count.
    BoundedQueueExecutor executor =
        new BoundedQueueExecutor(
            maxThreads,
            threadExpirationSec,
            TimeUnit.SECONDS,
            maxThreads,
            MAXIMUM_BYTES_OUTSTANDING,
            new ThreadFactoryBuilder()
                .setNameFormat("DataflowWorkUnits-%d")
                .setDaemon(true)
                .build());

    ComputationState computationState =
        new ComputationState(
            "computation",
            defaultMapTask(Collections.singletonList(makeSourceInstruction(StringUtf8Coder.of()))),
            executor,
            ImmutableMap.of(),
            null);

    ShardedKey key1Shard1 = ShardedKey.create(ByteString.copyFromUtf8("key1"), 1);
    Consumer<Work> sleepProcessWorkFn =
        unused -> {
          processStart1.countDown();
          processStart2.countDown();
          processStart3.countDown();
          int count = 0;
          while (!stop.get()) {
            count += 1;
          }
        };

    Work m2 = createMockWork(2, sleepProcessWorkFn);

    Work m3 = createMockWork(3, sleepProcessWorkFn);

    Work m4 = createMockWork(4, sleepProcessWorkFn);
    assertEquals(0, executor.elementsOutstanding());

    assertTrue(computationState.activateWork(key1Shard1, m2));
    // activate work starts executing work if no other work is queued for that shard
    executor.execute(m2, m2.getWorkItem().getSerializedSize());
    processStart1.await();
    assertEquals(2, executor.elementsOutstanding());

    assertTrue(computationState.activateWork(key1Shard1, m3));
    assertTrue(computationState.activateWork(key1Shard1, m4));

    executor.execute(m3, m3.getWorkItem().getSerializedSize());
    processStart2.await();
    assertEquals(3, executor.elementsOutstanding());

    executor.execute(m4, m4.getWorkItem().getSerializedSize());
    processStart3.await();
    assertEquals(4, executor.elementsOutstanding());
    stop.set(true);
    executor.shutdown();
  }

  @Test
  public void testExceptionInvalidatesCache() throws Exception {
    // We'll need to force the system to limit bundles to one message at a time.
    // Sequence is as follows:
    // 01. GetWork[0] (token 0)
    // 02. Create counter reader
    // 03. Counter yields 0
    // 04. GetData[0] (state as null)
    // 05. Read state as null
    // 06. Set state as 42
    // 07. THROW on taking counter reader checkpoint
    // 08. Create counter reader
    // 09. Counter yields 0
    // 10. GetData[1] (state as null)
    // 11. Read state as null (*** not 42 ***)
    // 12. Take counter reader checkpoint as 0
    // 13. CommitWork[0] (message 0:0, state 42, checkpoint 0)
    // 14. GetWork[1] (token 1, checkpoint as 0)
    // 15. Counter yields 1
    // 16. Read (cached) state as 42
    // 17. Take counter reader checkpoint 1
    // 18. CommitWork[1] (message 0:1, checkpoint 1)
    // 19. GetWork[2] (token 2, checkpoint as 1)
    // 20. Counter yields 2
    // 21. THROW on processElement
    // 22. Recreate reader from checkpoint 1
    // 23. Counter yields 2 (*** not eof ***)
    // 24. GetData[2] (state as 42)
    // 25. Read state as 42
    // 26. Take counter reader checkpoint 2
    // 27. CommitWork[2] (message 0:2, checkpoint 2)
    FakeWindmillServer server = new FakeWindmillServer(errorCollector);
    server.setExpectedExceptionCount(2);

    DataflowPipelineOptions options = createTestingPipelineOptions(server);
    options.setNumWorkers(1);
    DataflowPipelineDebugOptions debugOptions = options.as(DataflowPipelineDebugOptions.class);
    debugOptions.setUnboundedReaderMaxElements(1);

    CloudObject codec =
        CloudObjects.asCloudObject(
            WindowedValue.getFullCoder(
                ValueWithRecordId.ValueWithRecordIdCoder.of(
                    KvCoder.of(VarIntCoder.of(), VarIntCoder.of())),
                GlobalWindow.Coder.INSTANCE),
            /* sdkComponents= */ null);

    TestCountingSource counter = new TestCountingSource(3).withThrowOnFirstSnapshot(true);

    List<ParallelInstruction> instructions =
        Arrays.asList(
            new ParallelInstruction()
                .setOriginalName("OriginalReadName")
                .setSystemName("Read")
                .setName(DEFAULT_PARDO_USER_NAME)
                .setRead(
                    new ReadInstruction()
                        .setSource(
                            CustomSources.serializeToCloudSource(counter, options).setCodec(codec)))
                .setOutputs(
                    Collections.singletonList(
                        new InstructionOutput()
                            .setName("read_output")
                            .setOriginalName(DEFAULT_OUTPUT_ORIGINAL_NAME)
                            .setSystemName(DEFAULT_OUTPUT_SYSTEM_NAME)
                            .setCodec(codec))),
            makeDoFnInstruction(
                new TestExceptionInvalidatesCacheFn(),
                0,
                StringUtf8Coder.of(),
                WindowingStrategy.globalDefault()),
            makeSinkInstruction(StringUtf8Coder.of(), 1, GlobalWindow.Coder.INSTANCE));

    StreamingDataflowWorker worker =
        makeWorker(
            instructions,
            options.as(StreamingDataflowWorkerOptions.class),
            true /* publishCounters */);
    worker.setRetryLocallyDelayMs(100);
    worker.start();

    // Three GetData requests
    for (int i = 0; i < 3; i++) {
      ByteString state;
      if (i == 0 || i == 1) {
        state = ByteString.EMPTY;
      } else {
        state = ByteString.copyFrom(new byte[] {42});
      }
      Windmill.GetDataResponse.Builder dataResponse = Windmill.GetDataResponse.newBuilder();
      dataResponse
          .addDataBuilder()
          .setComputationId(DEFAULT_COMPUTATION_ID)
          .addDataBuilder()
          .setKey(ByteString.copyFromUtf8("0000000000000001"))
          .setShardingKey(1)
          .addValuesBuilder()
          .setTag(ByteString.copyFromUtf8("//+uint"))
          .setStateFamily(DEFAULT_PARDO_STATE_FAMILY)
          .getValueBuilder()
          .setTimestamp(0)
          .setData(state);
      server.whenGetDataCalled().thenReturn(dataResponse.build());
    }

    // Three GetWork requests and commits
    for (int i = 0; i < 3; i++) {
      StringBuilder sb = new StringBuilder();
      sb.append("work {\n");
      sb.append("  computation_id: \"computation\"\n");
      sb.append("  input_data_watermark: 0\n");
      sb.append("  work {\n");
      sb.append("    key: \"0000000000000001\"\n");
      sb.append("    sharding_key: 1\n");
      sb.append("    work_token: ");
      sb.append(i);
      sb.append("    cache_token: 1");
      sb.append("\n");
      if (i > 0) {
        int previousCheckpoint = i - 1;
        sb.append("    source_state {\n");
        sb.append("      state: \"");
        sb.append((char) previousCheckpoint);
        sb.append("\"\n");
        // We'll elide the finalize ids since it's not necessary to trigger the finalizer
        // for this test.
        sb.append("    }\n");
      }
      sb.append("  }\n");
      sb.append("}\n");

      server.whenGetWorkCalled().thenReturn(buildInput(sb.toString(), null));

      Map<Long, Windmill.WorkItemCommitRequest> result = server.waitForAndGetCommits(1);

      Windmill.WorkItemCommitRequest commit = result.get((long) i);
      UnsignedLong finalizeId =
          UnsignedLong.fromLongBits(commit.getSourceStateUpdates().getFinalizeIds(0));

      sb = new StringBuilder();
      sb.append("key: \"0000000000000001\"\n");
      sb.append("sharding_key: 1\n");
      sb.append("work_token: ");
      sb.append(i);
      sb.append("\n");
      sb.append("cache_token: 1\n");
      sb.append("output_messages {\n");
      sb.append("  destination_stream_id: \"out\"\n");
      sb.append("  bundles {\n");
      sb.append("    key: \"0000000000000001\"\n");

      int messageNum = i;
      sb.append("    messages {\n");
      sb.append("      timestamp: ");
      sb.append(messageNum * 1000);
      sb.append("\n");
      sb.append("      data: \"0:");
      sb.append(messageNum);
      sb.append("\"\n");
      sb.append("    }\n");

      sb.append("    messages_ids: \"\"\n");
      sb.append("  }\n");
      sb.append("}\n");
      if (i == 0) {
        sb.append("value_updates {\n");
        sb.append("  tag: \"//+uint\"\n");
        sb.append("  value {\n");
        sb.append("    timestamp: 0\n");
        sb.append("    data: \"");
        sb.append((char) 42);
        sb.append("\"\n");
        sb.append("  }\n");
        sb.append("  state_family: \"parDoStateFamily\"\n");
        sb.append("}\n");
      }

      int sourceState = i;
      sb.append("source_state_updates {\n");
      sb.append("  state: \"");
      sb.append((char) sourceState);
      sb.append("\"\n");
      sb.append("  finalize_ids: ");
      sb.append(finalizeId);
      sb.append("}\n");
      sb.append("source_watermark: ");
      sb.append((sourceState + 1) * 1000);
      sb.append("\n");
      sb.append("source_backlog_bytes: 7\n");

      assertThat(
          // The commit will include a timer to clean up state - this timer is irrelevant
          // for the current test. Also remove source_bytes_processed because it's dynamic.
          setValuesTimestamps(
                  removeDynamicFields(commit)
                      .toBuilder()
                      .clearOutputTimers()
                      .clearSourceBytesProcessed())
              .build(),
          equalTo(
              setMessagesMetadata(
                      PaneInfo.NO_FIRING,
                      CoderUtils.encodeToByteArray(
                          CollectionCoder.of(GlobalWindow.Coder.INSTANCE),
                          ImmutableList.of(GlobalWindow.INSTANCE)),
                      parseCommitRequest(sb.toString()))
                  .build()));
    }
  }

  @Test
  public void testHugeCommits() throws Exception {
    List<ParallelInstruction> instructions =
        Arrays.asList(
            makeSourceInstruction(StringUtf8Coder.of()),
            makeDoFnInstruction(new FanoutFn(), 0, StringUtf8Coder.of()),
            makeSinkInstruction(StringUtf8Coder.of(), 0));

    FakeWindmillServer server = new FakeWindmillServer(errorCollector);
    StreamingDataflowWorkerOptions options = createTestingPipelineOptions(server);
    StreamingDataflowWorker worker = makeWorker(instructions, options, true /* publishCounters */);
    worker.start();

    server.whenGetWorkCalled().thenReturn(makeInput(0, TimeUnit.MILLISECONDS.toMicros(0)));

    server.waitForAndGetCommits(0);
    worker.stop();
  }

  @Test
  public void testActiveWorkRefresh() throws Exception {
    List<ParallelInstruction> instructions =
        Arrays.asList(
            makeSourceInstruction(StringUtf8Coder.of()),
            makeDoFnInstruction(new SlowDoFn(), 0, StringUtf8Coder.of()),
            makeSinkInstruction(StringUtf8Coder.of(), 0));

    FakeWindmillServer server = new FakeWindmillServer(errorCollector);
    StreamingDataflowWorkerOptions options = createTestingPipelineOptions(server);
    options.setActiveWorkRefreshPeriodMillis(100);
    StreamingDataflowWorker worker = makeWorker(instructions, options, true /* publishCounters */);
    worker.start();

    server.whenGetWorkCalled().thenReturn(makeInput(0, TimeUnit.MILLISECONDS.toMicros(0)));
    server.waitForAndGetCommits(1);

    worker.stop();

    // This graph will not normally produce any GetData calls, so all such calls are from active
    // work refreshes.
    assertThat(server.numGetDataRequests(), greaterThan(0));
  }

  @Test
  public void testActiveWorkFailure() throws Exception {
    List<ParallelInstruction> instructions =
        Arrays.asList(
            makeSourceInstruction(StringUtf8Coder.of()),
            makeDoFnInstruction(blockingFn, 0, StringUtf8Coder.of()),
            makeSinkInstruction(StringUtf8Coder.of(), 0));

    FakeWindmillServer server = new FakeWindmillServer(errorCollector);
    StreamingDataflowWorkerOptions options = createTestingPipelineOptions(server);
    options.setActiveWorkRefreshPeriodMillis(100);
    StreamingDataflowWorker worker = makeWorker(instructions, options, true /* publishCounters */);
    worker.start();

    GetWorkResponse workItem =
        makeInput(0, TimeUnit.MILLISECONDS.toMicros(0), "key", DEFAULT_SHARDING_KEY);
    int failedWorkToken = 1;
    int failedCacheToken = 5;
    GetWorkResponse workItemToFail =
        makeInput(
            failedWorkToken,
            failedCacheToken,
            TimeUnit.MILLISECONDS.toMicros(0),
            "key",
            DEFAULT_SHARDING_KEY);

    // Queue up two work items for the same key.
    server.whenGetWorkCalled().thenReturn(workItem).thenReturn(workItemToFail);
    server.waitForEmptyWorkQueue();

    // Mock Windmill sending a heartbeat response failing the second work item while the first
    // is still processing.
    ComputationHeartbeatResponse.Builder failedHeartbeat =
        ComputationHeartbeatResponse.newBuilder();
    failedHeartbeat
        .setComputationId(DEFAULT_COMPUTATION_ID)
        .addHeartbeatResponsesBuilder()
        .setCacheToken(failedCacheToken)
        .setWorkToken(failedWorkToken)
        .setShardingKey(DEFAULT_SHARDING_KEY)
        .setFailed(true);
    server.sendFailedHeartbeats(Collections.singletonList(failedHeartbeat.build()));

    // Release the blocked calls.
    BlockingFn.blocker.countDown();
    Map<Long, Windmill.WorkItemCommitRequest> commits =
        server.waitForAndGetCommitsWithTimeout(2, Duration.standardSeconds((5)));
    assertEquals(1, commits.size());

    worker.stop();
  }

  @Test
  public void testLatencyAttributionProtobufsPopulated() {
    FakeClock clock = new FakeClock();
    Work work =
        Work.create(
<<<<<<< HEAD
            Windmill.WorkItem.newBuilder().setKey(ByteString.EMPTY).setWorkToken(1L).build(),
=======
            Windmill.WorkItem.newBuilder()
                .setKey(ByteString.EMPTY)
                .setWorkToken(1L)
                .setCacheToken(1L)
                .build(),
>>>>>>> c2a094c4
            clock,
            Collections.emptyList(),
            unused -> {});

    clock.sleep(Duration.millis(10));
    work.setState(Work.State.PROCESSING);
    clock.sleep(Duration.millis(20));
    work.setState(Work.State.READING);
    clock.sleep(Duration.millis(30));
    work.setState(Work.State.PROCESSING);
    clock.sleep(Duration.millis(40));
    work.setState(Work.State.COMMIT_QUEUED);
    clock.sleep(Duration.millis(50));
    work.setState(Work.State.COMMITTING);
    clock.sleep(Duration.millis(60));

    Iterator<LatencyAttribution> it =
        work.getLatencyAttributions(false, "", DataflowExecutionStateSampler.instance()).iterator();
    assertTrue(it.hasNext());
    LatencyAttribution lat = it.next();
    assertSame(State.QUEUED, lat.getState());
    assertEquals(10, lat.getTotalDurationMillis());
    assertTrue(it.hasNext());
    lat = it.next();
    assertSame(State.ACTIVE, lat.getState());
    assertEquals(60, lat.getTotalDurationMillis());
    assertTrue(it.hasNext());
    lat = it.next();
    assertSame(State.READING, lat.getState());
    assertEquals(30, lat.getTotalDurationMillis());
    assertTrue(it.hasNext());
    lat = it.next();
    assertSame(State.COMMITTING, lat.getState());
    assertEquals(110, lat.getTotalDurationMillis());
    assertFalse(it.hasNext());
  }

  @Test
  public void testLatencyAttributionToQueuedState() throws Exception {
    final int workToken = 3232; // A unique id makes it easier to search logs.

    FakeClock clock = new FakeClock();
    List<ParallelInstruction> instructions =
        Arrays.asList(
            makeSourceInstruction(StringUtf8Coder.of()),
            makeDoFnInstruction(
                new FakeSlowDoFn(clock, Duration.millis(1000)), 0, StringUtf8Coder.of()),
            makeSinkInstruction(StringUtf8Coder.of(), 0));

    FakeWindmillServer server = new FakeWindmillServer(errorCollector);
    StreamingDataflowWorkerOptions options = createTestingPipelineOptions(server);
    options.setActiveWorkRefreshPeriodMillis(100);
    // A single-threaded worker processes work sequentially, leaving a second work item in state
    // QUEUED until the first work item is committed.
    options.setNumberOfWorkerHarnessThreads(1);
    StreamingDataflowWorker worker =
        makeWorker(
            instructions,
            options,
            false /* publishCounters */,
            clock,
            clock::newFakeScheduledExecutor);
    worker.start();

    ActiveWorkRefreshSink awrSink = new ActiveWorkRefreshSink(EMPTY_DATA_RESPONDER);
    server.whenGetDataCalled().answerByDefault(awrSink::getData).delayEachResponseBy(Duration.ZERO);
    server
        .whenGetWorkCalled()
        .thenReturn(makeInput(workToken + 1, 0 /* timestamp */))
        .thenReturn(makeInput(workToken, 1 /* timestamp */));
    server.waitForAndGetCommits(2);

    worker.stop();

    assertEquals(
        awrSink.getLatencyAttributionDuration(workToken, State.QUEUED), Duration.millis(1000));
    assertEquals(awrSink.getLatencyAttributionDuration(workToken + 1, State.QUEUED), Duration.ZERO);
  }

  @Test
  public void testLatencyAttributionToActiveState() throws Exception {
    final int workToken = 4242; // A unique id makes it easier to search logs.

    FakeClock clock = new FakeClock();
    // Inject processing latency on the fake clock in the worker via FakeSlowDoFn.
    List<ParallelInstruction> instructions =
        Arrays.asList(
            makeSourceInstruction(StringUtf8Coder.of()),
            makeDoFnInstruction(
                new FakeSlowDoFn(clock, Duration.millis(1000)), 0, StringUtf8Coder.of()),
            makeSinkInstruction(StringUtf8Coder.of(), 0));

    FakeWindmillServer server = new FakeWindmillServer(errorCollector);
    StreamingDataflowWorkerOptions options = createTestingPipelineOptions(server);
    options.setActiveWorkRefreshPeriodMillis(100);
    StreamingDataflowWorker worker =
        makeWorker(
            instructions,
            options,
            false /* publishCounters */,
            clock,
            clock::newFakeScheduledExecutor);
    worker.start();

    ActiveWorkRefreshSink awrSink = new ActiveWorkRefreshSink(EMPTY_DATA_RESPONDER);
    server.whenGetDataCalled().answerByDefault(awrSink::getData).delayEachResponseBy(Duration.ZERO);
    server.whenGetWorkCalled().thenReturn(makeInput(workToken, 0 /* timestamp */));
    server.waitForAndGetCommits(1);

    worker.stop();

    assertEquals(
        awrSink.getLatencyAttributionDuration(workToken, State.ACTIVE), Duration.millis(1000));
  }

  @Test
  public void testLatencyAttributionToReadingState() throws Exception {
    final int workToken = 5454; // A unique id makes it easier to find logs.

    FakeClock clock = new FakeClock();
    List<ParallelInstruction> instructions =
        Arrays.asList(
            makeSourceInstruction(StringUtf8Coder.of()),
            makeDoFnInstruction(new ReadingDoFn(), 0, StringUtf8Coder.of()),
            makeSinkInstruction(StringUtf8Coder.of(), 0));

    FakeWindmillServer server = new FakeWindmillServer(errorCollector);
    StreamingDataflowWorkerOptions options = createTestingPipelineOptions(server);
    options.setActiveWorkRefreshPeriodMillis(100);
    StreamingDataflowWorker worker =
        makeWorker(
            instructions,
            options,
            false /* publishCounters */,
            clock,
            clock::newFakeScheduledExecutor);
    worker.start();

    // Inject latency on the fake clock when the server receives a GetData call that isn't
    // only for refreshing active work.
    ActiveWorkRefreshSink awrSink =
        new ActiveWorkRefreshSink(
            (request) -> {
              clock.sleep(Duration.millis(1000));
              return EMPTY_DATA_RESPONDER.apply(request);
            });
    server.whenGetDataCalled().answerByDefault(awrSink::getData).delayEachResponseBy(Duration.ZERO);
    server.whenGetWorkCalled().thenReturn(makeInput(workToken, 0 /* timestamp */));
    server.waitForAndGetCommits(1);

    worker.stop();

    assertEquals(
        awrSink.getLatencyAttributionDuration(workToken, State.READING), Duration.millis(1000));
  }

  @Test
  public void testLatencyAttributionToCommittingState() throws Exception {
    final int workToken = 6464; // A unique id makes it easier to find logs.

    FakeClock clock = new FakeClock();
    List<ParallelInstruction> instructions =
        Arrays.asList(
            makeSourceInstruction(StringUtf8Coder.of()),
            makeSinkInstruction(StringUtf8Coder.of(), 0));

    // Inject latency on the fake clock when the server receives a CommitWork call.
    FakeWindmillServer server = new FakeWindmillServer(errorCollector);
    server
        .whenCommitWorkCalled()
        .answerByDefault(
            (request) -> {
              clock.sleep(Duration.millis(1000));
              return Windmill.CommitWorkResponse.getDefaultInstance();
            });
    StreamingDataflowWorkerOptions options = createTestingPipelineOptions(server);
    options.setActiveWorkRefreshPeriodMillis(100);
    StreamingDataflowWorker worker =
        makeWorker(
            instructions,
            options,
            false /* publishCounters */,
            clock,
            clock::newFakeScheduledExecutor);
    worker.start();

    ActiveWorkRefreshSink awrSink = new ActiveWorkRefreshSink(EMPTY_DATA_RESPONDER);
    server.whenGetDataCalled().answerByDefault(awrSink::getData).delayEachResponseBy(Duration.ZERO);
    server.whenGetWorkCalled().thenReturn(makeInput(workToken, TimeUnit.MILLISECONDS.toMicros(0)));
    server.waitForAndGetCommits(1);

    worker.stop();

    assertEquals(
        awrSink.getLatencyAttributionDuration(workToken, State.COMMITTING), Duration.millis(1000));
  }

  @Test
  public void testLatencyAttributionPopulatedInCommitRequest() throws Exception {
    final int workToken = 7272; // A unique id makes it easier to search logs.

    long dofnWaitTimeMs = 1000;
    FakeClock clock = new FakeClock();
    List<ParallelInstruction> instructions =
        Arrays.asList(
            makeSourceInstruction(StringUtf8Coder.of()),
            makeDoFnInstruction(
                new FakeSlowDoFn(clock, Duration.millis(dofnWaitTimeMs)), 0, StringUtf8Coder.of()),
            makeSinkInstruction(StringUtf8Coder.of(), 0));

    FakeWindmillServer server = new FakeWindmillServer(errorCollector);
    StreamingDataflowWorkerOptions options = createTestingPipelineOptions(server);
    options.setActiveWorkRefreshPeriodMillis(100);
    options.setNumberOfWorkerHarnessThreads(1);
    StreamingDataflowWorker worker =
        makeWorker(
            instructions,
            options,
            false /* publishCounters */,
            clock,
            clock::newFakeScheduledExecutor);
    worker.start();

    ActiveWorkRefreshSink awrSink = new ActiveWorkRefreshSink(EMPTY_DATA_RESPONDER);
    server.whenGetDataCalled().answerByDefault(awrSink::getData).delayEachResponseBy(Duration.ZERO);
    server.whenGetWorkCalled().thenReturn(makeInput(workToken, 1 /* timestamp */));
    Map<Long, WorkItemCommitRequest> workItemCommitRequest = server.waitForAndGetCommits(1);

    worker.stop();

    LatencyAttribution.Builder expectedActiveLA =
        LatencyAttribution.newBuilder()
            .setState(State.ACTIVE)
            .setTotalDurationMillis(dofnWaitTimeMs);
    assertThat(
        workItemCommitRequest.get((long) workToken).getPerWorkItemLatencyAttributions(0),
        hasProperty("state", Matchers.equalTo(State.ACTIVE)));
    assertThat(
        workItemCommitRequest.get((long) workToken).getPerWorkItemLatencyAttributions(0),
        hasProperty("totalDurationMillis", Matchers.equalTo(1000L)));
    assertThat(
        workItemCommitRequest.get((long) workToken).getPerWorkItemLatencyAttributions(0),
        hasProperty("activeLatencyBreakdown"));
    if (streamingEngine) {
      // Initial fake latency provided to FakeWindmillServer when invoke receiveWork in
      // GetWorkStream().
      assertEquals(
          workItemCommitRequest.get((long) workToken).getPerWorkItemLatencyAttributions(1),
          LatencyAttribution.newBuilder()
              .setState(State.GET_WORK_IN_TRANSIT_TO_USER_WORKER)
              .setTotalDurationMillis(1000)
              .build());
    }
  }

  @Test
  public void testDoFnLatencyBreakdownsReportedOnCommit() throws Exception {
    List<ParallelInstruction> instructions =
        Arrays.asList(
            makeSourceInstruction(StringUtf8Coder.of()),
            makeDoFnInstruction(new SlowDoFn(), 0, StringUtf8Coder.of()),
            makeSinkInstruction(StringUtf8Coder.of(), 0));

    FakeWindmillServer server = new FakeWindmillServer(errorCollector);
    StreamingDataflowWorkerOptions options = createTestingPipelineOptions(server);
    options.setActiveWorkRefreshPeriodMillis(100);
    StreamingDataflowWorker worker = makeWorker(instructions, options, true /* publishCounters */);
    worker.start();

    server.whenGetWorkCalled().thenReturn(makeInput(0, TimeUnit.MILLISECONDS.toMicros(0)));

    Map<Long, Windmill.WorkItemCommitRequest> result = server.waitForAndGetCommits(1);
    Windmill.WorkItemCommitRequest commit = result.get(0L);

    Windmill.LatencyAttribution.Builder laBuilder =
        LatencyAttribution.newBuilder().setState(State.ACTIVE).setTotalDurationMillis(100);
    for (LatencyAttribution la : commit.getPerWorkItemLatencyAttributionsList()) {
      if (la.getState() == State.ACTIVE) {
        assertThat(la.getActiveLatencyBreakdownCount(), equalTo(1));
        assertThat(
            la.getActiveLatencyBreakdown(0).getUserStepName(), equalTo(DEFAULT_PARDO_USER_NAME));
        Assert.assertTrue(la.getActiveLatencyBreakdown(0).hasProcessingTimesDistribution());
        Assert.assertFalse(la.getActiveLatencyBreakdown(0).hasActiveMessageMetadata());
      }
    }

    worker.stop();
  }

  @Test
  public void testDoFnActiveMessageMetadataReportedOnHeartbeat() throws Exception {
    if (!streamingEngine) {
      return;
    }
    List<ParallelInstruction> instructions =
        Arrays.asList(
            makeSourceInstruction(StringUtf8Coder.of()),
            makeDoFnInstruction(new SlowDoFn(), 0, StringUtf8Coder.of()),
            makeSinkInstruction(StringUtf8Coder.of(), 0));

    FakeWindmillServer server = new FakeWindmillServer(errorCollector);
    StreamingDataflowWorkerOptions options = createTestingPipelineOptions(server);
    options.setActiveWorkRefreshPeriodMillis(10);
    StreamingDataflowWorker worker = makeWorker(instructions, options, true /* publishCounters */);
    worker.start();

    server.whenGetWorkCalled().thenReturn(makeInput(0, TimeUnit.MILLISECONDS.toMicros(0)));

    Map<Long, Windmill.WorkItemCommitRequest> result = server.waitForAndGetCommits(1);

    assertThat(server.numGetDataRequests(), greaterThan(0));
    Windmill.GetDataRequest heartbeat = server.getGetDataRequests().get(2);

    for (LatencyAttribution la :
        heartbeat
            .getComputationHeartbeatRequest(0)
            .getHeartbeatRequests(0)
            .getLatencyAttributionList()) {
      if (la.getState() == State.ACTIVE) {
        assertTrue(la.getActiveLatencyBreakdownCount() > 0);
        assertTrue(la.getActiveLatencyBreakdown(0).hasActiveMessageMetadata());
      }
    }

    worker.stop();
  }

  @Test
  public void testLimitOnOutputBundleSize() throws Exception {
    // This verifies that ReadOperation, StreamingModeExecutionContext, and windmill sinks
    // coordinate to limit size of an output bundle.
    List<Integer> finalizeTracker = Lists.newArrayList();
    TestCountingSource.setFinalizeTracker(finalizeTracker);

    final int numMessagesInCustomSourceShard = 100000; // 100K input messages.
    final int inflatedSizePerMessage = 10000; // x10k => 1GB total output size.

    FakeWindmillServer server = new FakeWindmillServer(errorCollector);
    StreamingDataflowWorker worker =
        makeWorker(
            makeUnboundedSourcePipeline(
                numMessagesInCustomSourceShard, new InflateDoFn(inflatedSizePerMessage)),
            createTestingPipelineOptions(server),
            false /* publishCounters */);
    worker.start();

    // Test new key.
    server
        .whenGetWorkCalled()
        .thenReturn(
            buildInput(
                "work {"
                    + "  computation_id: \"computation\""
                    + "  input_data_watermark: 0"
                    + "  work {"
                    + "    key: \"0000000000000001\""
                    + "    sharding_key: 1"
                    + "    work_token: 1"
                    + "    cache_token: 1"
                    + "  }"
                    + "}",
                null));

    // Matcher to ensure that commit size is within 10% of max bundle size.
    Matcher<Integer> isWithinBundleSizeLimits =
        both(greaterThan(StreamingDataflowWorker.MAX_SINK_BYTES * 9 / 10))
            .and(lessThan(StreamingDataflowWorker.MAX_SINK_BYTES * 11 / 10));

    Map<Long, Windmill.WorkItemCommitRequest> result = server.waitForAndGetCommits(1);
    Windmill.WorkItemCommitRequest commit = result.get(1L);

    assertThat(commit.getSerializedSize(), isWithinBundleSizeLimits);

    // Try another bundle
    server
        .whenGetWorkCalled()
        .thenReturn(
            buildInput(
                "work {"
                    + "  computation_id: \"computation\""
                    + "  input_data_watermark: 0"
                    + "  work {"
                    + "    key: \"0000000000000001\""
                    + "    sharding_key: 1"
                    + "    work_token: 2"
                    + "    cache_token: 1"
                    + "  }"
                    + "}",
                null));

    result = server.waitForAndGetCommits(1);
    commit = result.get(2L);

    assertThat(commit.getSerializedSize(), isWithinBundleSizeLimits);
  }

  @Test
  public void testLimitOnOutputBundleSizeWithMultipleSinks() throws Exception {
    // Same as testLimitOnOutputBundleSize(), but with 3 sinks for the stage rather than one.
    // Verifies that output bundle size has same limit even with multiple sinks.
    List<Integer> finalizeTracker = Lists.newArrayList();
    TestCountingSource.setFinalizeTracker(finalizeTracker);

    final int numMessagesInCustomSourceShard = 100000; // 100K input messages.
    final int inflatedSizePerMessage = 10000; // x10k => 1GB total output size.

    List<ParallelInstruction> instructions = new ArrayList<>();
    instructions.addAll(
        makeUnboundedSourcePipeline(
            numMessagesInCustomSourceShard, new InflateDoFn(inflatedSizePerMessage)));
    // add two more sinks
    instructions.add(
        makeSinkInstruction(
            DEFAULT_DESTINATION_STREAM_ID + "-1",
            StringUtf8Coder.of(),
            1,
            GlobalWindow.Coder.INSTANCE));
    instructions.add(
        makeSinkInstruction(
            DEFAULT_DESTINATION_STREAM_ID + "-2",
            StringUtf8Coder.of(),
            1,
            GlobalWindow.Coder.INSTANCE));

    FakeWindmillServer server = new FakeWindmillServer(errorCollector);
    StreamingDataflowWorker worker =
        makeWorker(instructions, createTestingPipelineOptions(server), true /* publishCounters */);
    worker.start();

    // Test new key.
    server
        .whenGetWorkCalled()
        .thenReturn(
            buildInput(
                "work {"
                    + "  computation_id: \"computation\""
                    + "  input_data_watermark: 0"
                    + "  work {"
                    + "    key: \"0000000000000001\""
                    + "    sharding_key: 1"
                    + "    work_token: 1"
                    + "    cache_token: 1"
                    + "  }"
                    + "}",
                null));

    // Matcher to ensure that commit size is within 10% of max bundle size.
    Matcher<Integer> isWithinBundleSizeLimits =
        both(greaterThan(StreamingDataflowWorker.MAX_SINK_BYTES * 9 / 10))
            .and(lessThan(StreamingDataflowWorker.MAX_SINK_BYTES * 11 / 10));

    Map<Long, Windmill.WorkItemCommitRequest> result = server.waitForAndGetCommits(1);
    Windmill.WorkItemCommitRequest commit = result.get(1L);

    assertThat(commit.getSerializedSize(), isWithinBundleSizeLimits);

    // Try another bundle
    server
        .whenGetWorkCalled()
        .thenReturn(
            buildInput(
                "work {"
                    + "  computation_id: \"computation\""
                    + "  input_data_watermark: 0"
                    + "  work {"
                    + "    key: \"0000000000000001\""
                    + "    sharding_key: 1"
                    + "    work_token: 2"
                    + "    cache_token: 1"
                    + "  }"
                    + "}",
                null));

    result = server.waitForAndGetCommits(1);
    commit = result.get(2L);

    assertThat(commit.getSerializedSize(), isWithinBundleSizeLimits);
  }

  @Test
  public void testStuckCommit() throws Exception {
    if (!streamingEngine) {
      // Stuck commits have only been observed with streaming engine and thus recovery from them is
      // not implemented for non-streaming engine.
      return;
    }

    List<ParallelInstruction> instructions =
        Arrays.asList(
            makeSourceInstruction(StringUtf8Coder.of()),
            makeSinkInstruction(StringUtf8Coder.of(), 0));

    FakeWindmillServer server = new FakeWindmillServer(errorCollector);
    StreamingDataflowWorkerOptions options = createTestingPipelineOptions(server);
    options.setStuckCommitDurationMillis(2000);
    StreamingDataflowWorker worker = makeWorker(instructions, options, true /* publishCounters */);
    worker.start();
    // Prevent commit callbacks from being called to simulate a stuck commit.
    server.setDropStreamingCommits(true);

    // Add some work for key 1.
    server
        .whenGetWorkCalled()
        .thenReturn(makeInput(10, TimeUnit.MILLISECONDS.toMicros(2), DEFAULT_KEY_STRING, 1))
        .thenReturn(makeInput(15, TimeUnit.MILLISECONDS.toMicros(3), DEFAULT_KEY_STRING, 5));
    ConcurrentHashMap<Long, Consumer<CommitStatus>> droppedCommits =
        server.waitForDroppedCommits(2);
    server.setDropStreamingCommits(false);
    // Enqueue another work item for key 1.
    server
        .whenGetWorkCalled()
        .thenReturn(makeInput(1, TimeUnit.MILLISECONDS.toMicros(1), DEFAULT_KEY_STRING, 1));
    // Ensure that this work item processes.
    Map<Long, Windmill.WorkItemCommitRequest> result = server.waitForAndGetCommits(1);
    // Now ensure that nothing happens if a dropped commit actually completes.
    droppedCommits.values().iterator().next().accept(CommitStatus.OK);
    worker.stop();

    assertTrue(result.containsKey(1L));
    assertEquals(
        makeExpectedOutput(
                1, TimeUnit.MILLISECONDS.toMicros(1), DEFAULT_KEY_STRING, 1, DEFAULT_KEY_STRING)
            .build(),
        removeDynamicFields(result.get(1L)));
  }

  private void runNumCommitThreadsTest(int configNumCommitThreads, int expectedNumCommitThreads)
      throws Exception {
    List<ParallelInstruction> instructions =
        Arrays.asList(
            makeSourceInstruction(StringUtf8Coder.of()),
            makeSinkInstruction(StringUtf8Coder.of(), 0));
    FakeWindmillServer server = new FakeWindmillServer(errorCollector);
    StreamingDataflowWorkerOptions options = createTestingPipelineOptions(server);
    options.setWindmillServiceCommitThreads(configNumCommitThreads);
    StreamingDataflowWorker worker = makeWorker(instructions, options, true /* publishCounters */);
    worker.start();
    assertEquals(expectedNumCommitThreads, worker.commitThreads.size());
    worker.stop();
  }

  @Test
  public void testDefaultNumCommitThreads() throws Exception {
    if (streamingEngine) {
      runNumCommitThreadsTest(1, 1);
      runNumCommitThreadsTest(2, 2);
      runNumCommitThreadsTest(3, 3);
      runNumCommitThreadsTest(0, 1);
      runNumCommitThreadsTest(-1, 1);
    } else {
      runNumCommitThreadsTest(1, 1);
      runNumCommitThreadsTest(2, 1);
      runNumCommitThreadsTest(3, 1);
      runNumCommitThreadsTest(0, 1);
      runNumCommitThreadsTest(-1, 1);
    }
  }

  static class BlockingFn extends DoFn<String, String> implements TestRule {

    public static CountDownLatch blocker = new CountDownLatch(1);
    public static Semaphore counter = new Semaphore(0);
    public static AtomicInteger callCounter = new AtomicInteger(0);

    @ProcessElement
    public void processElement(ProcessContext c) throws InterruptedException {
      callCounter.incrementAndGet();
      counter.release();
      blocker.await();
      c.output(c.element());
    }

    @Override
    public Statement apply(final Statement base, final Description description) {
      return new Statement() {
        @Override
        public void evaluate() throws Throwable {
          blocker = new CountDownLatch(1);
          counter = new Semaphore(0);
          callCounter = new AtomicInteger();
          base.evaluate();
        }
      };
    }
  }

  static class KeyTokenInvalidFn extends DoFn<KV<String, String>, KV<String, String>> {

    static boolean thrown = false;

    @ProcessElement
    public void processElement(ProcessContext c) {
      if (!thrown) {
        thrown = true;
        throw new KeyTokenInvalidException("key");
      } else {
        c.output(c.element());
      }
    }
  }

  static class LargeCommitFn extends DoFn<KV<String, String>, KV<String, String>> {

    @ProcessElement
    public void processElement(ProcessContext c) {
      if (c.element().getKey().equals("large_key")) {
        StringBuilder s = new StringBuilder();
        for (int i = 0; i < 100; ++i) {
          s.append("large_commit");
        }
        c.output(KV.of(c.element().getKey(), s.toString()));
      } else {
        c.output(c.element());
      }
    }
  }

  static class ChangeKeysFn extends DoFn<KV<String, String>, KV<String, String>> {

    @ProcessElement
    public void processElement(ProcessContext c) {
      KV<String, String> elem = c.element();
      c.output(KV.of(elem.getKey() + "_" + elem.getValue(), elem.getValue()));
    }
  }

  static class TestExceptionFn extends DoFn<String, String> {

    boolean firstTime = true;

    @ProcessElement
    public void processElement(ProcessContext c) throws Exception {
      if (firstTime) {
        firstTime = false;
        try {
          throw new Exception("Exception!");
        } catch (Exception e) {
          throw new Exception("Another exception!", e);
        }
      }
    }
  }

  static class PassthroughDoFn
      extends DoFn<KV<String, Iterable<String>>, KV<String, Iterable<String>>> {

    @ProcessElement
    public void processElement(ProcessContext c) {
      c.output(c.element());
    }
  }

  static class Action {

    GetWorkResponse response;
    Timer[] expectedTimers = new Timer[] {};
    WatermarkHold[] expectedHolds = new WatermarkHold[] {};

    public Action(GetWorkResponse response) {
      this.response = response;
    }

    Action withHolds(WatermarkHold... holds) {
      this.expectedHolds = holds;
      return this;
    }

    Action withTimers(Timer... timers) {
      this.expectedTimers = timers;
      return this;
    }
  }

  static class PrintFn extends DoFn<ValueWithRecordId<KV<Integer, Integer>>, String> {

    @ProcessElement
    public void processElement(ProcessContext c) {
      KV<Integer, Integer> elem = c.element().getValue();
      c.output(elem.getKey() + ":" + elem.getValue());
    }
  }

  private static class MockWork {
    Work create(long workToken) {
      return Work.create(
          Windmill.WorkItem.newBuilder().setKey(ByteString.EMPTY).setWorkToken(workToken).build(),
          Instant::now,
          Collections.emptyList(),
          work -> {});
    }
  }

  static class TestExceptionInvalidatesCacheFn
      extends DoFn<ValueWithRecordId<KV<Integer, Integer>>, String> {

    static boolean thrown = false;

    @StateId("int")
    private final StateSpec<ValueState<Integer>> counter = StateSpecs.value(VarIntCoder.of());

    @ProcessElement
    public void processElement(ProcessContext c, @StateId("int") ValueState<Integer> state)
        throws Exception {
      KV<Integer, Integer> elem = c.element().getValue();
      if (elem.getValue() == 0) {
        LOG.error("**** COUNTER 0 ****");
        assertNull(state.read());
        state.write(42);
        assertEquals((Integer) 42, state.read());
      } else if (elem.getValue() == 1) {
        LOG.error("**** COUNTER 1 ****");
        assertEquals((Integer) 42, state.read());
      } else if (elem.getValue() == 2) {
        if (!thrown) {
          LOG.error("**** COUNTER 2 (will throw) ****");
          thrown = true;
          throw new Exception("Exception!");
        }
        LOG.error("**** COUNTER 2 (retry) ****");
        assertEquals((Integer) 42, state.read());
      } else {
        throw new RuntimeException("only expecting values [0,2]");
      }
      c.output(elem.getKey() + ":" + elem.getValue());
    }
  }

  private static class FanoutFn extends DoFn<String, String> {

    @ProcessElement
    public void processElement(ProcessContext c) {
      StringBuilder builder = new StringBuilder(1000000);
      for (int i = 0; i < 1000000; i++) {
        builder.append(' ');
      }
      String largeString = builder.toString();
      for (int i = 0; i < 3000; i++) {
        c.output(largeString);
      }
    }
  }

  private static class SlowDoFn extends DoFn<String, String> {

    @ProcessElement
    public void processElement(ProcessContext c) throws Exception {
      Thread.sleep(1000);
      c.output(c.element());
    }
  }

  static class FakeClock implements Supplier<Instant> {
    private final PriorityQueue<Job> jobs = new PriorityQueue<>();
    private Instant now = Instant.now();

    public ScheduledExecutorService newFakeScheduledExecutor(String unused) {
      return new FakeScheduledExecutor();
    }

    @Override
    public synchronized Instant get() {
      return now;
    }

    public synchronized void clear() {
      jobs.clear();
    }

    public synchronized void sleep(Duration duration) {
      if (duration.isShorterThan(Duration.ZERO)) {
        throw new UnsupportedOperationException("Cannot sleep backwards in time");
      }
      Instant endOfSleep = now.plus(duration);
      while (true) {
        Job job = jobs.peek();
        if (job == null || job.when.isAfter(endOfSleep)) {
          break;
        }
        jobs.remove();
        now = job.when;
        job.work.run();
      }
      now = endOfSleep;
    }

    private synchronized void schedule(Duration fromNow, Runnable work) {
      jobs.add(new Job(now.plus(fromNow), work));
    }

    private static class Job implements Comparable<Job> {
      final Instant when;
      final Runnable work;

      Job(Instant when, Runnable work) {
        this.when = when;
        this.work = work;
      }

      @Override
      public int compareTo(Job job) {
        return when.compareTo(job.when);
      }
    }

    private class FakeScheduledExecutor implements ScheduledExecutorService {
      @Override
      public boolean awaitTermination(long timeout, TimeUnit unit) throws InterruptedException {
        return true;
      }

      @Override
      public void execute(Runnable command) {
        throw new UnsupportedOperationException("Not implemented yet");
      }

      @Override
      public <T> List<Future<T>> invokeAll(Collection<? extends Callable<T>> tasks)
          throws InterruptedException {
        throw new UnsupportedOperationException("Not implemented yet");
      }

      @Override
      public <T> List<Future<T>> invokeAll(
          Collection<? extends Callable<T>> tasks, long timeout, TimeUnit unit)
          throws InterruptedException {
        throw new UnsupportedOperationException("Not implemented yet");
      }

      @Override
      public <T> T invokeAny(Collection<? extends Callable<T>> tasks)
          throws ExecutionException, InterruptedException {
        throw new UnsupportedOperationException("Not implemented yet");
      }

      @Override
      public <T> T invokeAny(Collection<? extends Callable<T>> tasks, long timeout, TimeUnit unit)
          throws ExecutionException, InterruptedException, TimeoutException {
        throw new UnsupportedOperationException("Not implemented yet");
      }

      @Override
      public boolean isShutdown() {
        throw new UnsupportedOperationException("Not implemented yet");
      }

      @Override
      public boolean isTerminated() {
        throw new UnsupportedOperationException("Not implemented yet");
      }

      @Override
      public void shutdown() {}

      @Override
      public List<Runnable> shutdownNow() {
        throw new UnsupportedOperationException("Not implemented yet");
      }

      @Override
      public <T> Future<T> submit(Callable<T> task) {
        throw new UnsupportedOperationException("Not implemented yet");
      }

      @Override
      public Future<?> submit(Runnable task) {
        throw new UnsupportedOperationException("Not implemented yet");
      }

      @Override
      public <T> Future<T> submit(Runnable task, T result) {
        throw new UnsupportedOperationException("Not implemented yet");
      }

      @Override
      public <V> ScheduledFuture<V> schedule(Callable<V> callable, long delay, TimeUnit unit) {
        throw new UnsupportedOperationException("Not implemented yet");
      }

      @Override
      public ScheduledFuture<?> schedule(Runnable command, long delay, TimeUnit unit) {
        throw new UnsupportedOperationException("Not implemented yet");
      }

      @Override
      public ScheduledFuture<?> scheduleAtFixedRate(
          Runnable command, long initialDelay, long period, TimeUnit unit) {
        throw new UnsupportedOperationException("Not implemented yet");
      }

      @Override
      public ScheduledFuture<?> scheduleWithFixedDelay(
          Runnable command, long initialDelay, long delay, TimeUnit unit) {
        if (delay <= 0) {
          throw new UnsupportedOperationException(
              "Please supply a delay > 0 to scheduleWithFixedDelay");
        }
        FakeClock.this.schedule(
            Duration.millis(unit.toMillis(initialDelay)),
            new Runnable() {
              @Override
              public void run() {
                command.run();
                FakeClock.this.schedule(Duration.millis(unit.toMillis(delay)), this);
              }
            });
        FakeClock.this.sleep(Duration.ZERO); // Execute work that has an initial delay of zero.
        return null;
      }
    }
  }

  private static class FakeSlowDoFn extends DoFn<String, String> {
    private static FakeClock clock; // A static variable keeps this DoFn serializable.
    private final Duration sleep;

    FakeSlowDoFn(FakeClock clock, Duration sleep) {
      FakeSlowDoFn.clock = clock;
      this.sleep = sleep;
    }

    @ProcessElement
    public void processElement(ProcessContext c) throws Exception {
      clock.sleep(sleep);
      c.output(c.element());
    }
  }

  // Aggregates LatencyAttribution data from active work refresh requests.
  static class ActiveWorkRefreshSink {
    private final Function<GetDataRequest, GetDataResponse> responder;
    private final Map<Long, EnumMap<LatencyAttribution.State, Duration>> totalDurations =
        new HashMap<>();

    ActiveWorkRefreshSink(Function<GetDataRequest, GetDataResponse> responder) {
      this.responder = responder;
    }

    Duration getLatencyAttributionDuration(long workToken, LatencyAttribution.State state) {
      EnumMap<LatencyAttribution.State, Duration> durations = totalDurations.get(workToken);
      return durations == null ? Duration.ZERO : durations.getOrDefault(state, Duration.ZERO);
    }

    boolean isActiveWorkRefresh(GetDataRequest request) {
      if (request.getComputationHeartbeatRequestCount() > 0) return true;
      for (ComputationGetDataRequest computationRequest : request.getRequestsList()) {
        if (!computationRequest.getComputationId().equals(DEFAULT_COMPUTATION_ID)) {
          return false;
        }
        for (KeyedGetDataRequest keyedRequest : computationRequest.getRequestsList()) {
          if (keyedRequest.getWorkToken() == 0
              || keyedRequest.getShardingKey() != DEFAULT_SHARDING_KEY
              || keyedRequest.getValuesToFetchCount() != 0
              || keyedRequest.getBagsToFetchCount() != 0
              || keyedRequest.getTagValuePrefixesToFetchCount() != 0
              || keyedRequest.getWatermarkHoldsToFetchCount() != 0) {
            return false;
          }
        }
      }
      return true;
    }

    GetDataResponse getData(GetDataRequest request) {
      if (!isActiveWorkRefresh(request)) {
        return responder.apply(request);
      }
      for (ComputationGetDataRequest computationRequest : request.getRequestsList()) {
        for (KeyedGetDataRequest keyedRequest : computationRequest.getRequestsList()) {
          for (LatencyAttribution la : keyedRequest.getLatencyAttributionList()) {
            EnumMap<LatencyAttribution.State, Duration> durations =
                totalDurations.computeIfAbsent(
                    keyedRequest.getWorkToken(),
                    (Long workToken) ->
                        new EnumMap<LatencyAttribution.State, Duration>(
                            LatencyAttribution.State.class));
            Duration cur = Duration.millis(la.getTotalDurationMillis());
            durations.compute(la.getState(), (s, d) -> d == null || d.isShorterThan(cur) ? cur : d);
          }
        }
      }
      for (ComputationHeartbeatRequest heartbeatRequest :
          request.getComputationHeartbeatRequestList()) {
        for (HeartbeatRequest heartbeat : heartbeatRequest.getHeartbeatRequestsList()) {
          for (LatencyAttribution la : heartbeat.getLatencyAttributionList()) {
            EnumMap<LatencyAttribution.State, Duration> durations =
                totalDurations.computeIfAbsent(
                    heartbeat.getWorkToken(),
                    (Long workToken) ->
                        new EnumMap<LatencyAttribution.State, Duration>(
                            LatencyAttribution.State.class));
            Duration cur = Duration.millis(la.getTotalDurationMillis());
            durations.compute(la.getState(), (s, d) -> d == null || d.isShorterThan(cur) ? cur : d);
          }
        }
      }
      return EMPTY_DATA_RESPONDER.apply(request);
    }
  }

  // A DoFn that triggers a GetData request.
  static class ReadingDoFn extends DoFn<String, String> {
    @StateId("int")
    private final StateSpec<ValueState<Integer>> counter = StateSpecs.value(VarIntCoder.of());

    @ProcessElement
    public void processElement(ProcessContext c, @StateId("int") ValueState<Integer> state) {
      state.read();
      c.output(c.element());
    }
  }

  /** For each input element, emits a large string. */
  private static class InflateDoFn extends DoFn<ValueWithRecordId<KV<Integer, Integer>>, String> {

    final int inflatedSize;

    /** For each input elements, outputs a string of this length */
    InflateDoFn(int inflatedSize) {
      this.inflatedSize = inflatedSize;
    }

    @ProcessElement
    public void processElement(ProcessContext c) {
      char[] chars = new char[inflatedSize];
      Arrays.fill(chars, ' ');
      c.output(new String(chars));
    }
  }
}<|MERGE_RESOLUTION|>--- conflicted
+++ resolved
@@ -2755,7 +2755,7 @@
   }
 
   @Test
-  public void testActiveWorkForShardedKeys() {
+  public void testActiveWorkForShardedKeys() throws Exception {
     BoundedQueueExecutor mockExecutor = Mockito.mock(BoundedQueueExecutor.class);
     ComputationState computationState =
         new ComputationState(
@@ -2779,8 +2779,7 @@
     assertTrue(computationState.activateWork(key1Shard1, m2));
     Mockito.verify(mockExecutor).execute(m2, m2.getWorkItem().getSerializedSize());
     Work m3 = createMockWork(3);
-    boolean activateWork = computationState.activateWork(key1Shard1, m3);
-    assertTrue(activateWork);
+    assertTrue(computationState.activateWork(key1Shard1, m3));
     Mockito.verifyNoMoreInteractions(mockExecutor);
 
     // Verify a different shard of key is a separate queue.
@@ -2878,7 +2877,7 @@
     ComputationState computationState =
         new ComputationState(
             "computation",
-            defaultMapTask(Collections.singletonList(makeSourceInstruction(StringUtf8Coder.of()))),
+            defaultMapTask(Arrays.asList(makeSourceInstruction(StringUtf8Coder.of()))),
             executor,
             ImmutableMap.of(),
             null);
@@ -2947,7 +2946,7 @@
     ComputationState computationState =
         new ComputationState(
             "computation",
-            defaultMapTask(Collections.singletonList(makeSourceInstruction(StringUtf8Coder.of()))),
+            defaultMapTask(Arrays.asList(makeSourceInstruction(StringUtf8Coder.of()))),
             executor,
             ImmutableMap.of(),
             null);
@@ -3020,7 +3019,7 @@
     ComputationState computationState =
         new ComputationState(
             "computation",
-            defaultMapTask(Collections.singletonList(makeSourceInstruction(StringUtf8Coder.of()))),
+            defaultMapTask(Arrays.asList(makeSourceInstruction(StringUtf8Coder.of()))),
             executor,
             ImmutableMap.of(),
             null);
@@ -3374,15 +3373,11 @@
     FakeClock clock = new FakeClock();
     Work work =
         Work.create(
-<<<<<<< HEAD
-            Windmill.WorkItem.newBuilder().setKey(ByteString.EMPTY).setWorkToken(1L).build(),
-=======
             Windmill.WorkItem.newBuilder()
                 .setKey(ByteString.EMPTY)
                 .setWorkToken(1L)
                 .setCacheToken(1L)
                 .build(),
->>>>>>> c2a094c4
             clock,
             Collections.emptyList(),
             unused -> {});
