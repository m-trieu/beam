/*
 * Licensed to the Apache Software Foundation (ASF) under one
 * or more contributor license agreements.  See the NOTICE file
 * distributed with this work for additional information
 * regarding copyright ownership.  The ASF licenses this file
 * to you under the Apache License, Version 2.0 (the
 * "License"); you may not use this file except in compliance
 * with the License.  You may obtain a copy of the License at
 *
 *     http://www.apache.org/licenses/LICENSE-2.0
 *
 * Unless required by applicable law or agreed to in writing, software
 * distributed under the License is distributed on an "AS IS" BASIS,
 * WITHOUT WARRANTIES OR CONDITIONS OF ANY KIND, either express or implied.
 * See the License for the specific language governing permissions and
 * limitations under the License.
 */
package org.apache.beam.sdk.io;

import static com.google.common.base.Preconditions.checkState;

import org.apache.beam.sdk.coders.Coder;
import org.apache.beam.sdk.coders.StringUtf8Coder;
import org.apache.beam.sdk.coders.VoidCoder;
import org.apache.beam.sdk.options.PubsubOptions;
import org.apache.beam.sdk.runners.PipelineRunner;
import org.apache.beam.sdk.transforms.Create;
import org.apache.beam.sdk.transforms.DoFn;
import org.apache.beam.sdk.transforms.PTransform;
import org.apache.beam.sdk.transforms.ParDo;
import org.apache.beam.sdk.transforms.display.DisplayData;
import org.apache.beam.sdk.transforms.windowing.AfterWatermark;
import org.apache.beam.sdk.util.CoderUtils;
import org.apache.beam.sdk.util.PubsubClient;
import org.apache.beam.sdk.util.PubsubClient.IncomingMessage;
import org.apache.beam.sdk.util.PubsubClient.OutgoingMessage;
import org.apache.beam.sdk.util.PubsubClient.ProjectPath;
import org.apache.beam.sdk.util.PubsubClient.SubscriptionPath;
import org.apache.beam.sdk.util.PubsubClient.TopicPath;
import org.apache.beam.sdk.util.PubsubJsonClient;
import org.apache.beam.sdk.values.PCollection;
import org.apache.beam.sdk.values.PDone;
import org.apache.beam.sdk.values.PInput;

import com.google.common.base.Strings;

import org.joda.time.Duration;
import org.joda.time.Instant;
import org.slf4j.Logger;
import org.slf4j.LoggerFactory;

import java.io.IOException;
import java.io.Serializable;
import java.util.ArrayList;
import java.util.List;
import java.util.regex.Matcher;
import java.util.regex.Pattern;

import javax.annotation.Nullable;

/**
 * Read and Write {@link PTransform}s for Cloud Pub/Sub streams. These transforms create
 * and consume unbounded {@link PCollection PCollections}.
 *
 * <h3>Permissions</h3>
 * <p>Permission requirements depend on the {@link PipelineRunner} that is used to execute the
 * Dataflow job. Please refer to the documentation of corresponding
 * {@link PipelineRunner PipelineRunners} for more details.
 */
public class PubsubIO {
  private static final Logger LOG = LoggerFactory.getLogger(PubsubIO.class);

  /** Factory for creating pubsub client to manage transport. */
  private static final PubsubClient.PubsubClientFactory FACTORY = PubsubJsonClient.FACTORY;

  /** The default {@link Coder} used to translate to/from Cloud Pub/Sub messages. */
  public static final Coder<String> DEFAULT_PUBSUB_CODER = StringUtf8Coder.of();

  /**
   * Project IDs must contain 6-63 lowercase letters, digits, or dashes.
   * IDs must start with a letter and may not end with a dash.
   * This regex isn't exact - this allows for patterns that would be rejected by
   * the service, but this is sufficient for basic parsing of table references.
   */
  private static final Pattern PROJECT_ID_REGEXP =
      Pattern.compile("[a-z][-a-z0-9:.]{4,61}[a-z0-9]");

  private static final Pattern SUBSCRIPTION_REGEXP =
      Pattern.compile("projects/([^/]+)/subscriptions/(.+)");

  private static final Pattern TOPIC_REGEXP = Pattern.compile("projects/([^/]+)/topics/(.+)");

  private static final Pattern V1BETA1_SUBSCRIPTION_REGEXP =
      Pattern.compile("/subscriptions/([^/]+)/(.+)");

  private static final Pattern V1BETA1_TOPIC_REGEXP = Pattern.compile("/topics/([^/]+)/(.+)");

  private static final Pattern PUBSUB_NAME_REGEXP = Pattern.compile("[a-zA-Z][-._~%+a-zA-Z0-9]+");

  private static final int PUBSUB_NAME_MIN_LENGTH = 3;
  private static final int PUBSUB_NAME_MAX_LENGTH = 255;

  private static final String SUBSCRIPTION_RANDOM_TEST_PREFIX = "_random/";
  private static final String SUBSCRIPTION_STARTING_SIGNAL = "_starting_signal/";
  private static final String TOPIC_DEV_NULL_TEST_NAME = "/topics/dev/null";

  private static void validateProjectName(String project) {
    Matcher match = PROJECT_ID_REGEXP.matcher(project);
    if (!match.matches()) {
      throw new IllegalArgumentException(
          "Illegal project name specified in Pubsub subscription: " + project);
    }
  }

  private static void validatePubsubName(String name) {
    if (name.length() < PUBSUB_NAME_MIN_LENGTH) {
      throw new IllegalArgumentException(
          "Pubsub object name is shorter than 3 characters: " + name);
    }
    if (name.length() > PUBSUB_NAME_MAX_LENGTH) {
      throw new IllegalArgumentException(
          "Pubsub object name is longer than 255 characters: " + name);
    }

    if (name.startsWith("goog")) {
      throw new IllegalArgumentException("Pubsub object name cannot start with goog: " + name);
    }

    Matcher match = PUBSUB_NAME_REGEXP.matcher(name);
    if (!match.matches()) {
      throw new IllegalArgumentException("Illegal Pubsub object name specified: " + name
          + " Please see Javadoc for naming rules.");
    }
  }

  /**
   * Populate common {@link DisplayData} between Pubsub source and sink.
   */
  private static void populateCommonDisplayData(DisplayData.Builder builder,
      String timestampLabel, String idLabel, PubsubTopic topic) {
    builder
        .addIfNotNull(DisplayData.item("timestampLabel", timestampLabel)
            .withLabel("Timestamp Label Attribute"))
        .addIfNotNull(DisplayData.item("idLabel", idLabel)
            .withLabel("ID Label Attribute"));

    if (topic != null) {
      builder.add(DisplayData.item("topic", topic.asPath())
          .withLabel("Pubsub Topic"));
    }
  }

  /**
   * Class representing a Cloud Pub/Sub Subscription.
   */
  public static class PubsubSubscription implements Serializable {
    private enum Type { NORMAL, FAKE }

    private final Type type;
    private final String project;
    private final String subscription;

    private PubsubSubscription(Type type, String project, String subscription) {
      this.type = type;
      this.project = project;
      this.subscription = subscription;
    }

    /**
     * Creates a class representing a Pub/Sub subscription from the specified subscription path.
     *
     * <p>Cloud Pub/Sub subscription names should be of the form
     * {@code projects/<project>/subscriptions/<subscription>}, where {@code <project>} is the name
     * of the project the subscription belongs to. The {@code <subscription>} component must comply
     * with the following requirements:
     *
     * <ul>
     * <li>Can only contain lowercase letters, numbers, dashes ('-'), underscores ('_') and periods
     * ('.').</li>
     * <li>Must be between 3 and 255 characters.</li>
     * <li>Must begin with a letter.</li>
     * <li>Must end with a letter or a number.</li>
     * <li>Cannot begin with {@code 'goog'} prefix.</li>
     * </ul>
     */
    public static PubsubSubscription fromPath(String path) {
      if (path.startsWith(SUBSCRIPTION_RANDOM_TEST_PREFIX)
          || path.startsWith(SUBSCRIPTION_STARTING_SIGNAL)) {
        return new PubsubSubscription(Type.FAKE, "", path);
      }

      String projectName, subscriptionName;

      Matcher v1beta1Match = V1BETA1_SUBSCRIPTION_REGEXP.matcher(path);
      if (v1beta1Match.matches()) {
        LOG.warn("Saw subscription in v1beta1 format. Subscriptions should be in the format "
            + "projects/<project_id>/subscriptions/<subscription_name>");
        projectName = v1beta1Match.group(1);
        subscriptionName = v1beta1Match.group(2);
      } else {
        Matcher match = SUBSCRIPTION_REGEXP.matcher(path);
        if (!match.matches()) {
          throw new IllegalArgumentException("Pubsub subscription is not in "
              + "projects/<project_id>/subscriptions/<subscription_name> format: " + path);
        }
        projectName = match.group(1);
        subscriptionName = match.group(2);
      }

      validateProjectName(projectName);
      validatePubsubName(subscriptionName);
      return new PubsubSubscription(Type.NORMAL, projectName, subscriptionName);
    }

    /**
     * Returns the string representation of this subscription as a path used in the Cloud Pub/Sub
     * v1beta1 API.
     *
     * @deprecated the v1beta1 API for Cloud Pub/Sub is deprecated.
     */
    @Deprecated
    public String asV1Beta1Path() {
      if (type == Type.NORMAL) {
        return "/subscriptions/" + project + "/" + subscription;
      } else {
        return subscription;
      }
    }

    /**
     * Returns the string representation of this subscription as a path used in the Cloud Pub/Sub
     * v1beta2 API.
     *
     * @deprecated the v1beta2 API for Cloud Pub/Sub is deprecated.
     */
    @Deprecated
    public String asV1Beta2Path() {
      if (type == Type.NORMAL) {
        return "projects/" + project + "/subscriptions/" + subscription;
      } else {
        return subscription;
      }
    }

    /**
     * Returns the string representation of this subscription as a path used in the Cloud Pub/Sub
     * API.
     */
    public String asPath() {
      if (type == Type.NORMAL) {
        return "projects/" + project + "/subscriptions/" + subscription;
      } else {
        return subscription;
      }
    }
  }

  /**
   * Class representing a Cloud Pub/Sub Topic.
   */
  public static class PubsubTopic implements Serializable {
    private enum Type { NORMAL, FAKE }

    private final Type type;
    private final String project;
    private final String topic;

    private PubsubTopic(Type type, String project, String topic) {
      this.type = type;
      this.project = project;
      this.topic = topic;
    }

    /**
     * Creates a class representing a Cloud Pub/Sub topic from the specified topic path.
     *
     * <p>Cloud Pub/Sub topic names should be of the form
     * {@code /topics/<project>/<topic>}, where {@code <project>} is the name of
     * the publishing project. The {@code <topic>} component must comply with
     * the following requirements:
     *
     * <ul>
     * <li>Can only contain lowercase letters, numbers, dashes ('-'), underscores ('_') and periods
     * ('.').</li>
     * <li>Must be between 3 and 255 characters.</li>
     * <li>Must begin with a letter.</li>
     * <li>Must end with a letter or a number.</li>
     * <li>Cannot begin with 'goog' prefix.</li>
     * </ul>
     */
    public static PubsubTopic fromPath(String path) {
      if (path.equals(TOPIC_DEV_NULL_TEST_NAME)) {
        return new PubsubTopic(Type.FAKE, "", path);
      }

      String projectName, topicName;

      Matcher v1beta1Match = V1BETA1_TOPIC_REGEXP.matcher(path);
      if (v1beta1Match.matches()) {
        LOG.warn("Saw topic in v1beta1 format.  Topics should be in the format "
            + "projects/<project_id>/topics/<topic_name>");
        projectName = v1beta1Match.group(1);
        topicName = v1beta1Match.group(2);
      } else {
        Matcher match = TOPIC_REGEXP.matcher(path);
        if (!match.matches()) {
          throw new IllegalArgumentException(
              "Pubsub topic is not in projects/<project_id>/topics/<topic_name> format: " + path);
        }
        projectName = match.group(1);
        topicName = match.group(2);
      }

      validateProjectName(projectName);
      validatePubsubName(topicName);
      return new PubsubTopic(Type.NORMAL, projectName, topicName);
    }

    /**
     * Returns the string representation of this topic as a path used in the Cloud Pub/Sub
     * v1beta1 API.
     *
     * @deprecated the v1beta1 API for Cloud Pub/Sub is deprecated.
     */
    @Deprecated
    public String asV1Beta1Path() {
      if (type == Type.NORMAL) {
        return "/topics/" + project + "/" + topic;
      } else {
        return topic;
      }
    }

    /**
     * Returns the string representation of this topic as a path used in the Cloud Pub/Sub
     * v1beta2 API.
     *
     * @deprecated the v1beta2 API for Cloud Pub/Sub is deprecated.
     */
    @Deprecated
    public String asV1Beta2Path() {
      if (type == Type.NORMAL) {
        return "projects/" + project + "/topics/" + topic;
      } else {
        return topic;
      }
    }

    /**
     * Returns the string representation of this topic as a path used in the Cloud Pub/Sub
     * API.
     */
    public String asPath() {
      if (type == Type.NORMAL) {
        return "projects/" + project + "/topics/" + topic;
      } else {
        return topic;
      }
    }
  }

  /**
   * A {@link PTransform} that continuously reads from a Cloud Pub/Sub stream and
   * returns a {@link PCollection} of {@link String Strings} containing the items from
   * the stream.
   *
   * <p>When running with a {@link PipelineRunner} that only supports bounded
<<<<<<< HEAD
   * {@link PCollection PCollections} (such as {@link DirectRunner}),
   * only a bounded portion of the input Pub/Sub stream can be processed. As such, either
   * {@link Bound#maxNumRecords(int)} or {@link Bound#maxReadTime(Duration)} must be set.
=======
   * {@link PCollection PCollections}, only a bounded portion of the input Pub/Sub stream
   * can be processed. As such, either {@link Bound#maxNumRecords(int)} or
   * {@link Bound#maxReadTime(Duration)} must be set.
>>>>>>> c584b37b
   */
  public static class Read {

    /**
     * Creates and returns a transform for reading from a Cloud Pub/Sub topic. Mutually exclusive
     * with {@link #subscription(String)}.
     *
     * <p>See {@link PubsubIO.PubsubTopic#fromPath(String)} for more details on the format
     * of the {@code topic} string.
     *
     * <p>Dataflow will start reading data published on this topic from the time the pipeline is
     * started. Any data published on the topic before the pipeline is started will not be read by
     * Dataflow.
     */
    public static Bound<String> topic(String topic) {
      return new Bound<>(DEFAULT_PUBSUB_CODER).topic(topic);
    }

    /**
     * Creates and returns a transform for reading from a specific Cloud Pub/Sub subscription.
     * Mutually exclusive with {@link #topic(String)}.
     *
     * <p>See {@link PubsubIO.PubsubSubscription#fromPath(String)} for more details on the format
     * of the {@code subscription} string.
     */
    public static Bound<String> subscription(String subscription) {
      return new Bound<>(DEFAULT_PUBSUB_CODER).subscription(subscription);
    }

    /**
     * Creates and returns a transform reading from Cloud Pub/Sub where record timestamps are
     * expected to be provided as Pub/Sub message attributes. The {@code timestampLabel}
     * parameter specifies the name of the attribute that contains the timestamp.
     *
     * <p>The timestamp value is expected to be represented in the attribute as either:
     *
     * <ul>
     * <li>a numerical value representing the number of milliseconds since the Unix epoch. For
     * example, if using the Joda time classes, {@link Instant#getMillis()} returns the correct
     * value for this attribute.
     * <li>a String in RFC 3339 format. For example, {@code 2015-10-29T23:41:41.123Z}. The
     * sub-second component of the timestamp is optional, and digits beyond the first three
     * (i.e., time units smaller than milliseconds) will be ignored.
     * </ul>
     *
     * <p>If {@code timestampLabel} is not provided, the system will generate record timestamps
     * the first time it sees each record. All windowing will be done relative to these timestamps.
     *
     * <p>By default, windows are emitted based on an estimate of when this source is likely
     * done producing data for a given timestamp (referred to as the Watermark; see
     * {@link AfterWatermark} for more details). Any late data will be handled by the trigger
     * specified with the windowing strategy &ndash; by default it will be output immediately.
     *
     * <p>Note that the system can guarantee that no late data will ever be seen when it assigns
     * timestamps by arrival time (i.e. {@code timestampLabel} is not provided).
     *
     * @see <a href="https://www.ietf.org/rfc/rfc3339.txt">RFC 3339</a>
     */
    public static Bound<String> timestampLabel(String timestampLabel) {
      return new Bound<>(DEFAULT_PUBSUB_CODER).timestampLabel(timestampLabel);
    }

    /**
     * Creates and returns a transform for reading from Cloud Pub/Sub where unique record
     * identifiers are expected to be provided as Pub/Sub message attributes. The {@code idLabel}
     * parameter specifies the attribute name. The value of the attribute can be any string
     * that uniquely identifies this record.
     *
     * <p>If {@code idLabel} is not provided, Dataflow cannot guarantee that no duplicate data will
     * be delivered on the Pub/Sub stream. In this case, deduplication of the stream will be
     * strictly best effort.
     */
    public static Bound<String> idLabel(String idLabel) {
      return new Bound<>(DEFAULT_PUBSUB_CODER).idLabel(idLabel);
    }

    /**
     * Creates and returns a transform for reading from Cloud Pub/Sub that uses the given
     * {@link Coder} to decode Pub/Sub messages into a value of type {@code T}.
     *
     * <p>By default, uses {@link StringUtf8Coder}, which just
     * returns the text lines as Java strings.
     *
     * @param <T> the type of the decoded elements, and the elements
     * of the resulting PCollection.
     */
    public static <T> Bound<T> withCoder(Coder<T> coder) {
      return new Bound<>(coder);
    }

    /**
     * Creates and returns a transform for reading from Cloud Pub/Sub with a maximum number of
     * records that will be read. The transform produces a <i>bounded</i> {@link PCollection}.
     *
     * <p>Either this option or {@link #maxReadTime(Duration)} must be set in order to create a
     * bounded source.
     */
    public static Bound<String> maxNumRecords(int maxNumRecords) {
      return new Bound<>(DEFAULT_PUBSUB_CODER).maxNumRecords(maxNumRecords);
    }

    /**
     * Creates and returns a transform for reading from Cloud Pub/Sub with a maximum number of
     * duration during which records will be read.  The transform produces a <i>bounded</i>
     * {@link PCollection}.
     *
     * <p>Either this option or {@link #maxNumRecords(int)} must be set in order to create a bounded
     * source.
     */
    public static Bound<String> maxReadTime(Duration maxReadTime) {
      return new Bound<>(DEFAULT_PUBSUB_CODER).maxReadTime(maxReadTime);
    }

    /**
     * A {@link PTransform} that reads from a Cloud Pub/Sub source and returns
     * a unbounded {@link PCollection} containing the items from the stream.
     */
    public static class Bound<T> extends PTransform<PInput, PCollection<T>> {
      /** The Cloud Pub/Sub topic to read from. */
      @Nullable private final PubsubTopic topic;

      /** The Cloud Pub/Sub subscription to read from. */
      @Nullable private final PubsubSubscription subscription;

      /** The name of the message attribute to read timestamps from. */
      @Nullable private final String timestampLabel;

      /** The name of the message attribute to read unique message IDs from. */
      @Nullable private final String idLabel;

      /** The coder used to decode each record. */
      @Nullable private final Coder<T> coder;

      /** Stop after reading this many records. */
      private final int maxNumRecords;

      /** Stop after reading for this much time. */
      @Nullable private final Duration maxReadTime;

      private Bound(Coder<T> coder) {
        this(null, null, null, null, coder, null, 0, null);
      }

      private Bound(String name, PubsubSubscription subscription, PubsubTopic topic,
          String timestampLabel, Coder<T> coder, String idLabel, int maxNumRecords,
          Duration maxReadTime) {
        super(name);
        this.subscription = subscription;
        this.topic = topic;
        this.timestampLabel = timestampLabel;
        this.coder = coder;
        this.idLabel = idLabel;
        this.maxNumRecords = maxNumRecords;
        this.maxReadTime = maxReadTime;
      }

      /**
       * Returns a transform that's like this one but reading from the
       * given subscription.
       *
       * <p>See {@link PubsubIO.PubsubSubscription#fromPath(String)} for more details on the format
       * of the {@code subscription} string.
       *
       * <p>Multiple readers reading from the same subscription will each receive
       * some arbitrary portion of the data.  Most likely, separate readers should
       * use their own subscriptions.
       *
       * <p>Does not modify this object.
       */
      public Bound<T> subscription(String subscription) {
        return new Bound<>(name, PubsubSubscription.fromPath(subscription), topic, timestampLabel,
            coder, idLabel, maxNumRecords, maxReadTime);
      }

      /**
       * Returns a transform that's like this one but that reads from the specified topic.
       *
       * <p>See {@link PubsubIO.PubsubTopic#fromPath(String)} for more details on the
       * format of the {@code topic} string.
       *
       * <p>Does not modify this object.
       */
      public Bound<T> topic(String topic) {
        return new Bound<>(name, subscription, PubsubTopic.fromPath(topic), timestampLabel, coder,
            idLabel, maxNumRecords, maxReadTime);
      }

      /**
       * Returns a transform that's like this one but that reads message timestamps
       * from the given message attribute. See {@link PubsubIO.Read#timestampLabel(String)} for
       * more details on the format of the timestamp attribute.
       *
       * <p>Does not modify this object.
       */
      public Bound<T> timestampLabel(String timestampLabel) {
        return new Bound<>(
            name, subscription, topic, timestampLabel, coder, idLabel, maxNumRecords, maxReadTime);
      }

      /**
       * Returns a transform that's like this one but that reads unique message IDs
       * from the given message attribute. See {@link PubsubIO.Read#idLabel(String)} for more
       * details on the format of the ID attribute.
       *
       * <p>Does not modify this object.
       */
      public Bound<T> idLabel(String idLabel) {
        return new Bound<>(
            name, subscription, topic, timestampLabel, coder, idLabel, maxNumRecords, maxReadTime);
      }

      /**
       * Returns a transform that's like this one but that uses the given
       * {@link Coder} to decode each record into a value of type {@code X}.
       *
       * <p>Does not modify this object.
       *
       * @param <X> the type of the decoded elements, and the
       * elements of the resulting PCollection.
       */
      public <X> Bound<X> withCoder(Coder<X> coder) {
        return new Bound<>(
            name, subscription, topic, timestampLabel, coder, idLabel, maxNumRecords, maxReadTime);
      }

      /**
       * Returns a transform that's like this one but will only read up to the specified
       * maximum number of records from Cloud Pub/Sub. The transform produces a <i>bounded</i>
       * {@link PCollection}. See {@link PubsubIO.Read#maxNumRecords(int)} for more details.
       */
      public Bound<T> maxNumRecords(int maxNumRecords) {
        return new Bound<>(
            name, subscription, topic, timestampLabel, coder, idLabel, maxNumRecords, maxReadTime);
      }

      /**
       * Returns a transform that's like this one but will only read during the specified
       * duration from Cloud Pub/Sub. The transform produces a <i>bounded</i> {@link PCollection}.
       * See {@link PubsubIO.Read#maxReadTime(Duration)} for more details.
       */
      public Bound<T> maxReadTime(Duration maxReadTime) {
        return new Bound<>(
            name, subscription, topic, timestampLabel, coder, idLabel, maxNumRecords, maxReadTime);
      }

      @Override
      public PCollection<T> apply(PInput input) {
        if (topic == null && subscription == null) {
          throw new IllegalStateException("Need to set either the topic or the subscription for "
              + "a PubsubIO.Read transform");
        }
        if (topic != null && subscription != null) {
          throw new IllegalStateException("Can't set both the topic and the subscription for "
              + "a PubsubIO.Read transform");
        }

        boolean boundedOutput = getMaxNumRecords() > 0 || getMaxReadTime() != null;

        if (boundedOutput) {
          return input.getPipeline().begin()
                      .apply(Create.of((Void) null).withCoder(VoidCoder.of()))
                      .apply(ParDo.of(new PubsubBoundedReader()))
                      .setCoder(coder);
        } else {
          @Nullable ProjectPath projectPath =
              topic == null ? null : PubsubClient.projectPathFromId(topic.project);
          @Nullable TopicPath topicPath =
              topic == null ? null : PubsubClient.topicPathFromName(topic.project, topic.topic);
          @Nullable SubscriptionPath subscriptionPath =
              subscription == null
                  ? null
                  : PubsubClient.subscriptionPathFromName(
                      subscription.project, subscription.subscription);
          return input.getPipeline().begin()
                      .apply(new PubsubUnboundedSource<T>(
                          FACTORY, projectPath, topicPath, subscriptionPath,
                          coder, timestampLabel, idLabel));
        }
      }

      @Override
      public void populateDisplayData(DisplayData.Builder builder) {
        super.populateDisplayData(builder);
        populateCommonDisplayData(builder, timestampLabel, idLabel, topic);

        builder
            .addIfNotNull(DisplayData.item("maxReadTime", maxReadTime)
              .withLabel("Maximum Read Time"))
            .addIfNotDefault(DisplayData.item("maxNumRecords", maxNumRecords)
              .withLabel("Maximum Read Records"), 0);

        if (subscription != null) {
          builder.add(DisplayData.item("subscription", subscription.asPath())
            .withLabel("Pubsub Subscription"));
        }
      }

      @Override
      protected Coder<T> getDefaultOutputCoder() {
        return coder;
      }

      public PubsubTopic getTopic() {
        return topic;
      }

      public PubsubSubscription getSubscription() {
        return subscription;
      }

      public String getTimestampLabel() {
        return timestampLabel;
      }

      public Coder<T> getCoder() {
        return coder;
      }

      public String getIdLabel() {
        return idLabel;
      }

      public int getMaxNumRecords() {
        return maxNumRecords;
      }

      public Duration getMaxReadTime() {
        return maxReadTime;
      }

      /**
       * Default reader when Pubsub subscription has some form of upper bound.
       *
       * <p>TODO: Consider replacing with BoundedReadFromUnboundedSource on top
       * of PubsubUnboundedSource.
       *
       * <p>NOTE: This is not the implementation used when running on the Google Cloud Dataflow
       * service in streaming mode.
       *
       * <p>Public so can be suppressed by runners.
       */
      public class PubsubBoundedReader extends DoFn<Void, T> {
        private static final int DEFAULT_PULL_SIZE = 100;
        private static final int ACK_TIMEOUT_SEC = 60;

        @ProcessElement
        public void processElement(ProcessContext c) throws IOException {
          try (PubsubClient pubsubClient =
                   FACTORY.newClient(timestampLabel, idLabel,
                                     c.getPipelineOptions().as(PubsubOptions.class))) {

            PubsubClient.SubscriptionPath subscriptionPath;
            if (getSubscription() == null) {
              TopicPath topicPath =
                  PubsubClient.topicPathFromName(getTopic().project, getTopic().topic);
              // The subscription will be registered under this pipeline's project if we know it.
              // Otherwise we'll fall back to the topic's project.
              // Note that they don't need to be the same.
              String projectId =
                  c.getPipelineOptions().as(PubsubOptions.class).getProject();
              if (Strings.isNullOrEmpty(projectId)) {
                projectId = getTopic().project;
              }
              ProjectPath projectPath = PubsubClient.projectPathFromId(projectId);
              try {
                subscriptionPath =
                    pubsubClient.createRandomSubscription(projectPath, topicPath, ACK_TIMEOUT_SEC);
              } catch (Exception e) {
                throw new RuntimeException("Failed to create subscription: ", e);
              }
            } else {
              subscriptionPath =
                  PubsubClient.subscriptionPathFromName(getSubscription().project,
                                                        getSubscription().subscription);
            }

            Instant endTime = (getMaxReadTime() == null)
                              ? new Instant(Long.MAX_VALUE) : Instant.now().plus(getMaxReadTime());

            List<IncomingMessage> messages = new ArrayList<>();

            Throwable finallyBlockException = null;
            try {
              while ((getMaxNumRecords() == 0 || messages.size() < getMaxNumRecords())
                     && Instant.now().isBefore(endTime)) {
                int batchSize = DEFAULT_PULL_SIZE;
                if (getMaxNumRecords() > 0) {
                  batchSize = Math.min(batchSize, getMaxNumRecords() - messages.size());
                }

                List<IncomingMessage> batchMessages =
                    pubsubClient.pull(System.currentTimeMillis(), subscriptionPath, batchSize,
                        false);
                List<String> ackIds = new ArrayList<>();
                for (IncomingMessage message : batchMessages) {
                  messages.add(message);
                  ackIds.add(message.ackId);
                }
                if (ackIds.size() != 0) {
                  pubsubClient.acknowledge(subscriptionPath, ackIds);
                }
              }
            } catch (IOException e) {
              throw new RuntimeException("Unexpected exception while reading from Pubsub: ", e);
            } finally {
              if (getSubscription() == null) {
                try {
                  pubsubClient.deleteSubscription(subscriptionPath);
                } catch (Exception e) {
                  finallyBlockException = e;
                }
              }
            }
            if (finallyBlockException != null) {
              throw new RuntimeException("Failed to delete subscription: ", finallyBlockException);
            }

            for (IncomingMessage message : messages) {
              c.outputWithTimestamp(
                  CoderUtils.decodeFromByteArray(getCoder(), message.elementBytes),
                  new Instant(message.timestampMsSinceEpoch));
            }
          }
        }

        @Override
        public void populateDisplayData(DisplayData.Builder builder) {
          super.populateDisplayData(builder);
          Bound.this.populateDisplayData(builder);
        }
      }
    }

    /** Disallow construction of utility class. */
    private Read() {}
  }


  /////////////////////////////////////////////////////////////////////////////

  /** Disallow construction of utility class. */
  private PubsubIO() {}

  /**
   * A {@link PTransform} that continuously writes a
   * {@link PCollection} of {@link String Strings} to a Cloud Pub/Sub stream.
   */
  // TODO: Support non-String encodings.
  public static class Write {
    /**
     * Creates a transform that publishes to the specified topic.
     *
     * <p>See {@link PubsubIO.PubsubTopic#fromPath(String)} for more details on the format of the
     * {@code topic} string.
     */
    public static Bound<String> topic(String topic) {
      return new Bound<>(DEFAULT_PUBSUB_CODER).topic(topic);
    }

    /**
     * Creates a transform that writes to Pub/Sub, adds each record's timestamp to the published
     * messages in an attribute with the specified name. The value of the attribute will be a number
     * representing the number of milliseconds since the Unix epoch. For example, if using the Joda
     * time classes, {@link Instant#Instant(long)} can be used to parse this value.
     *
     * <p>If the output from this sink is being read by another Dataflow source, then
     * {@link PubsubIO.Read#timestampLabel(String)} can be used to ensure the other source reads
     * these timestamps from the appropriate attribute.
     */
    public static Bound<String> timestampLabel(String timestampLabel) {
      return new Bound<>(DEFAULT_PUBSUB_CODER).timestampLabel(timestampLabel);
    }

    /**
     * Creates a transform that writes to Pub/Sub, adding each record's unique identifier to the
     * published messages in an attribute with the specified name. The value of the attribute is an
     * opaque string.
     *
     * <p>If the the output from this sink is being read by another Dataflow source, then
     * {@link PubsubIO.Read#idLabel(String)} can be used to ensure that* the other source reads
     * these unique identifiers from the appropriate attribute.
     */
    public static Bound<String> idLabel(String idLabel) {
      return new Bound<>(DEFAULT_PUBSUB_CODER).idLabel(idLabel);
    }

    /**
     * Creates a transform that  uses the given {@link Coder} to encode each of the
     * elements of the input collection into an output message.
     *
     * <p>By default, uses {@link StringUtf8Coder}, which writes input Java strings directly as
     * records.
     *
     * @param <T> the type of the elements of the input PCollection
     */
    public static <T> Bound<T> withCoder(Coder<T> coder) {
      return new Bound<>(coder);
    }

    /**
     * A {@link PTransform} that writes an unbounded {@link PCollection} of {@link String Strings}
     * to a Cloud Pub/Sub stream.
     */
    public static class Bound<T> extends PTransform<PCollection<T>, PDone> {
      /** The Cloud Pub/Sub topic to publish to. */
      @Nullable private final PubsubTopic topic;
      /** The name of the message attribute to publish message timestamps in. */
      @Nullable private final String timestampLabel;
      /** The name of the message attribute to publish unique message IDs in. */
      @Nullable private final String idLabel;
      private final Coder<T> coder;

      private Bound(Coder<T> coder) {
        this(null, null, null, null, coder);
      }

      private Bound(
          String name, PubsubTopic topic, String timestampLabel, String idLabel, Coder<T> coder) {
        super(name);
        this.topic = topic;
        this.timestampLabel = timestampLabel;
        this.idLabel = idLabel;
        this.coder = coder;
      }

      /**
       * Returns a new transform that's like this one but that writes to the specified
       * topic.
       *
       * <p>See {@link PubsubIO.PubsubTopic#fromPath(String)} for more details on the format of the
       * {@code topic} string.
       *
       * <p>Does not modify this object.
       */
      public Bound<T> topic(String topic) {
        return new Bound<>(name, PubsubTopic.fromPath(topic), timestampLabel, idLabel, coder);
      }

      /**
       * Returns a new transform that's like this one but that publishes record timestamps
       * to a message attribute with the specified name. See
       * {@link PubsubIO.Write#timestampLabel(String)} for more details.
       *
       * <p>Does not modify this object.
       */
      public Bound<T> timestampLabel(String timestampLabel) {
        return new Bound<>(name, topic, timestampLabel, idLabel, coder);
      }

      /**
       * Returns a new transform that's like this one but that publishes unique record IDs
       * to a message attribute with the specified name. See {@link PubsubIO.Write#idLabel(String)}
       * for more details.
       *
       * <p>Does not modify this object.
       */
      public Bound<T> idLabel(String idLabel) {
        return new Bound<>(name, topic, timestampLabel, idLabel, coder);
      }

      /**
       * Returns a new transform that's like this one
       * but that uses the given {@link Coder} to encode each of
       * the elements of the input {@link PCollection} into an
       * output record.
       *
       * <p>Does not modify this object.
       *
       * @param <X> the type of the elements of the input {@link PCollection}
       */
      public <X> Bound<X> withCoder(Coder<X> coder) {
        return new Bound<>(name, topic, timestampLabel, idLabel, coder);
      }

      @Override
      public PDone apply(PCollection<T> input) {
        if (topic == null) {
          throw new IllegalStateException("need to set the topic of a PubsubIO.Write transform");
        }
        switch (input.isBounded()) {
          case BOUNDED:
            input.apply(ParDo.of(new PubsubBoundedWriter()));
            return PDone.in(input.getPipeline());
          case UNBOUNDED:
            return input.apply(new PubsubUnboundedSink<T>(
                FACTORY,
                PubsubClient.topicPathFromName(topic.project, topic.topic),
                coder,
                timestampLabel,
                idLabel,
                100 /* numShards */));
        }
        throw new RuntimeException(); // cases are exhaustive.
      }

      @Override
      public void populateDisplayData(DisplayData.Builder builder) {
        super.populateDisplayData(builder);
        populateCommonDisplayData(builder, timestampLabel, idLabel, topic);
      }

      @Override
      protected Coder<Void> getDefaultOutputCoder() {
        return VoidCoder.of();
      }

      public PubsubTopic getTopic() {
        return topic;
      }

      public String getTimestampLabel() {
        return timestampLabel;
      }

      public String getIdLabel() {
        return idLabel;
      }

      public Coder<T> getCoder() {
        return coder;
      }

      /**
       * Writer to Pubsub which batches messages from bounded collections.
       *
       * <p>NOTE: This is not the implementation used when running on the Google Cloud Dataflow
       * service in streaming mode.
       *
       * <p>Public so can be suppressed by runners.
       */
      public class PubsubBoundedWriter extends DoFn<T, Void> {
        private static final int MAX_PUBLISH_BATCH_SIZE = 100;
        private transient List<OutgoingMessage> output;
        private transient PubsubClient pubsubClient;

        @StartBundle
        public void startBundle(Context c) throws IOException {
          this.output = new ArrayList<>();
          // NOTE: idLabel is ignored.
          this.pubsubClient =
              FACTORY.newClient(timestampLabel, null,
                                c.getPipelineOptions().as(PubsubOptions.class));
        }

        @ProcessElement
        public void processElement(ProcessContext c) throws IOException {
          // NOTE: The record id is always null.
          OutgoingMessage message =
              new OutgoingMessage(CoderUtils.encodeToByteArray(getCoder(), c.element()),
                                  c.timestamp().getMillis(), null);
          output.add(message);

          if (output.size() >= MAX_PUBLISH_BATCH_SIZE) {
            publish();
          }
        }

        @FinishBundle
        public void finishBundle(Context c) throws IOException {
          if (!output.isEmpty()) {
            publish();
          }
          output = null;
          pubsubClient.close();
          pubsubClient = null;
        }

        private void publish() throws IOException {
          int n = pubsubClient.publish(
              PubsubClient.topicPathFromName(getTopic().project, getTopic().topic),
              output);
          checkState(n == output.size());
          output.clear();
        }

        @Override
        public void populateDisplayData(DisplayData.Builder builder) {
          super.populateDisplayData(builder);
          Bound.this.populateDisplayData(builder);
        }
      }
    }

    /** Disallow construction of utility class. */
    private Write() {}
  }
}<|MERGE_RESOLUTION|>--- conflicted
+++ resolved
@@ -365,15 +365,9 @@
    * the stream.
    *
    * <p>When running with a {@link PipelineRunner} that only supports bounded
-<<<<<<< HEAD
-   * {@link PCollection PCollections} (such as {@link DirectRunner}),
-   * only a bounded portion of the input Pub/Sub stream can be processed. As such, either
-   * {@link Bound#maxNumRecords(int)} or {@link Bound#maxReadTime(Duration)} must be set.
-=======
    * {@link PCollection PCollections}, only a bounded portion of the input Pub/Sub stream
    * can be processed. As such, either {@link Bound#maxNumRecords(int)} or
    * {@link Bound#maxReadTime(Duration)} must be set.
->>>>>>> c584b37b
    */
   public static class Read {
 
